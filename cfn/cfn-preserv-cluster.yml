--- conflicted
+++ resolved
@@ -300,11 +300,7 @@
           ValueFrom: !Sub arn:aws:ssm:us-east-1:997427182289:parameter/${Envn}/PRESERV/APT_QUEUE_INTERVAL
         Essential: true
         StopTimeout: 120
-<<<<<<< HEAD
         Image: 997427182289.dkr.ecr.us-east-1.amazonaws.com/docker-hub/aptrust/apt_delete:6042812-nat-removal
-=======
-        Image: docker.io/aptrust/apt_delete:26229e8-master
->>>>>>> b45fbc37
         LinuxParameters: {}
         LogConfiguration:
           LogDriver: awslogs
@@ -516,11 +512,7 @@
           ValueFrom: !Sub arn:aws:ssm:us-east-1:997427182289:parameter/${Envn}/PRESERV/APT_QUEUE_INTERVAL
         Essential: true
         StopTimeout: 120
-<<<<<<< HEAD
         Image: 997427182289.dkr.ecr.us-east-1.amazonaws.com/docker-hub/aptrust/apt_fixity:6042812-nat-removal
-=======
-        Image: docker.io/aptrust/apt_fixity:26229e8-master
->>>>>>> b45fbc37
         LinuxParameters: {}
         LogConfiguration:
           LogDriver: awslogs
@@ -732,11 +724,7 @@
           ValueFrom: !Sub arn:aws:ssm:us-east-1:997427182289:parameter/${Envn}/PRESERV/APT_QUEUE_INTERVAL
         Essential: true
         StopTimeout: 120
-<<<<<<< HEAD
         Image: 997427182289.dkr.ecr.us-east-1.amazonaws.com/docker-hub/aptrust/apt_queue_fixity:6042812-nat-removal
-=======
-        Image: docker.io/aptrust/apt_queue_fixity:26229e8-master
->>>>>>> b45fbc37
         LinuxParameters: {}
         LogConfiguration:
           LogDriver: awslogs
@@ -947,11 +935,7 @@
           ValueFrom: !Sub arn:aws:ssm:us-east-1:997427182289:parameter/${Envn}/PRESERV/APT_QUEUE_INTERVAL
         Essential: true
         StopTimeout: 120
-<<<<<<< HEAD
         Image: 997427182289.dkr.ecr.us-east-1.amazonaws.com/docker-hub/aptrust/bag_restorer:6042812-nat-removal
-=======
-        Image: docker.io/aptrust/bag_restorer:26229e8-master
->>>>>>> b45fbc37
         LinuxParameters: {}
         LogConfiguration:
           LogDriver: awslogs
@@ -1163,11 +1147,7 @@
           ValueFrom: !Sub arn:aws:ssm:us-east-1:997427182289:parameter/${Envn}/PRESERV/APT_QUEUE_INTERVAL
         Essential: true
         StopTimeout: 120
-<<<<<<< HEAD
         Image: 997427182289.dkr.ecr.us-east-1.amazonaws.com/docker-hub/aptrust/file_restorer:6042812-nat-removal
-=======
-        Image: docker.io/aptrust/file_restorer:26229e8-master
->>>>>>> b45fbc37
         LinuxParameters: {}
         LogConfiguration:
           LogDriver: awslogs
@@ -1379,11 +1359,7 @@
           ValueFrom: !Sub arn:aws:ssm:us-east-1:997427182289:parameter/${Envn}/PRESERV/APT_QUEUE_INTERVAL
         Essential: true
         StopTimeout: 120
-<<<<<<< HEAD
         Image: 997427182289.dkr.ecr.us-east-1.amazonaws.com/docker-hub/aptrust/glacier_restorer:6042812-nat-removal
-=======
-        Image: docker.io/aptrust/glacier_restorer:26229e8-master
->>>>>>> b45fbc37
         LinuxParameters: {}
         LogConfiguration:
           LogDriver: awslogs
@@ -1593,11 +1569,7 @@
           ValueFrom: !Sub arn:aws:ssm:us-east-1:997427182289:parameter/${Envn}/PRESERV/APT_QUEUE_INTERVAL
         Essential: true
         StopTimeout: 120
-<<<<<<< HEAD
         Image: 997427182289.dkr.ecr.us-east-1.amazonaws.com/docker-hub/aptrust/ingest_bucket_reader:6042812-nat-removal
-=======
-        Image: docker.io/aptrust/ingest_bucket_reader:26229e8-master
->>>>>>> b45fbc37
         LinuxParameters: {}
         LogConfiguration:
           LogDriver: awslogs
@@ -1811,11 +1783,7 @@
           ValueFrom: !Sub arn:aws:ssm:us-east-1:997427182289:parameter/${Envn}/PRESERV/APT_QUEUE_INTERVAL
         Essential: true
         StopTimeout: 120
-<<<<<<< HEAD
         Image: 997427182289.dkr.ecr.us-east-1.amazonaws.com/docker-hub/aptrust/ingest_cleanup:6042812-nat-removal
-=======
-        Image: docker.io/aptrust/ingest_cleanup:26229e8-master
->>>>>>> b45fbc37
         LinuxParameters: {}
         LogConfiguration:
           LogDriver: awslogs
@@ -2029,11 +1997,7 @@
           ValueFrom: !Sub arn:aws:ssm:us-east-1:997427182289:parameter/${Envn}/PRESERV/APT_QUEUE_INTERVAL
         Essential: true
         StopTimeout: 120
-<<<<<<< HEAD
         Image: 997427182289.dkr.ecr.us-east-1.amazonaws.com/docker-hub/aptrust/ingest_format_identifier:6042812-nat-removal
-=======
-        Image: docker.io/aptrust/ingest_format_identifier:26229e8-master
->>>>>>> b45fbc37
         LinuxParameters: {}
         LogConfiguration:
           LogDriver: awslogs
@@ -2247,11 +2211,7 @@
           ValueFrom: !Sub arn:aws:ssm:us-east-1:997427182289:parameter/${Envn}/PRESERV/APT_QUEUE_INTERVAL
         Essential: true
         StopTimeout: 120
-<<<<<<< HEAD
         Image: 997427182289.dkr.ecr.us-east-1.amazonaws.com/docker-hub/aptrust/ingest_pre_fetch:6042812-nat-removal
-=======
-        Image: docker.io/aptrust/ingest_pre_fetch:26229e8-master
->>>>>>> b45fbc37
         LinuxParameters: {}
         LogConfiguration:
           LogDriver: awslogs
@@ -2467,11 +2427,7 @@
           ValueFrom: !Sub arn:aws:ssm:us-east-1:997427182289:parameter/${Envn}/PRESERV/APT_QUEUE_INTERVAL
         Essential: true
         StopTimeout: 120
-<<<<<<< HEAD
         Image: 997427182289.dkr.ecr.us-east-1.amazonaws.com/docker-hub/aptrust/ingest_preservation_uploader:6042812-nat-removal
-=======
-        Image: docker.io/aptrust/ingest_preservation_uploader:26229e8-master
->>>>>>> b45fbc37
         LinuxParameters: {}
         LogConfiguration:
           LogDriver: awslogs
@@ -2685,11 +2641,7 @@
           ValueFrom: !Sub arn:aws:ssm:us-east-1:997427182289:parameter/${Envn}/PRESERV/APT_QUEUE_INTERVAL
         Essential: true
         StopTimeout: 120
-<<<<<<< HEAD
         Image: 997427182289.dkr.ecr.us-east-1.amazonaws.com/docker-hub/aptrust/ingest_preservation_verifier:6042812-nat-removal
-=======
-        Image: docker.io/aptrust/ingest_preservation_verifier:26229e8-master
->>>>>>> b45fbc37
         LinuxParameters: {}
         LogConfiguration:
           LogDriver: awslogs
@@ -2902,11 +2854,7 @@
           ValueFrom: !Sub arn:aws:ssm:us-east-1:997427182289:parameter/${Envn}/PRESERV/APT_QUEUE_INTERVAL
         Essential: true
         StopTimeout: 120
-<<<<<<< HEAD
         Image: 997427182289.dkr.ecr.us-east-1.amazonaws.com/docker-hub/aptrust/ingest_recorder:6042812-nat-removal
-=======
-        Image: docker.io/aptrust/ingest_recorder:26229e8-master
->>>>>>> b45fbc37
         LinuxParameters: {}
         LogConfiguration:
           LogDriver: awslogs
@@ -3121,11 +3069,7 @@
           ValueFrom: !Sub arn:aws:ssm:us-east-1:997427182289:parameter/${Envn}/PRESERV/APT_QUEUE_INTERVAL
         Essential: true
         StopTimeout: 120
-<<<<<<< HEAD
         Image: 997427182289.dkr.ecr.us-east-1.amazonaws.com/docker-hub/aptrust/ingest_staging_uploader:6042812-nat-removal
-=======
-        Image: docker.io/aptrust/ingest_staging_uploader:26229e8-master
->>>>>>> b45fbc37
         LinuxParameters: {}
         LogConfiguration:
           LogDriver: awslogs
@@ -3338,11 +3282,7 @@
           ValueFrom: !Sub arn:aws:ssm:us-east-1:997427182289:parameter/${Envn}/PRESERV/APT_QUEUE_INTERVAL
         Essential: true
         StopTimeout: 120
-<<<<<<< HEAD
         Image: 997427182289.dkr.ecr.us-east-1.amazonaws.com/docker-hub/aptrust/ingest_validator:6042812-nat-removal
-=======
-        Image: docker.io/aptrust/ingest_validator:26229e8-master
->>>>>>> b45fbc37
         LinuxParameters: {}
         LogConfiguration:
           LogDriver: awslogs
@@ -3556,11 +3496,7 @@
           ValueFrom: !Sub arn:aws:ssm:us-east-1:997427182289:parameter/${Envn}/PRESERV/APT_QUEUE_INTERVAL
         Essential: true
         StopTimeout: 120
-<<<<<<< HEAD
         Image: 997427182289.dkr.ecr.us-east-1.amazonaws.com/docker-hub/aptrust/reingest_manager:6042812-nat-removal
-=======
-        Image: docker.io/aptrust/reingest_manager:26229e8-master
->>>>>>> b45fbc37
         LinuxParameters: {}
         LogConfiguration:
           LogDriver: awslogs
