AWSTemplateFormatVersion: 2010-09-09

Description: >-
    Creates the Preservation Services cluster of docker containers for the APTrust environments. These resources may be needed to scale frequently
    and be updated to be kept secure.

Parameters:

  DNS:
    Description: Staging private Namespace
    Type: String
    Default: staging
    AllowedValues:
      - staging
      - demo
      - prod

  FamTag:
    Description: Provides a family tag based on the environment for the family of each container/task definition; (p)rod, (s)taging, (d)emo.
    Type: String
    Default: s
    AllowedValues:
      - s
      - d
      - p

  ClusterName:
    Description: The Name of the Fargate cluster hosting Preservation Services.
    Type: String
    Default: ecs-preserv-staging
    AllowedValues:
      - ecs-preserv-staging
      - ecs-preserv-demo
      - ecs-preserv-prod

  MaxContainers:
    Description: Maximum number of containers desired for the scaling services.
    Type: Number
    AllowedValues: [1, 2, 3]
    Default: 3

  Envn:
    Description: The environment for the parameter store nomenclature.
    Type: String
    Default: STAGING
    AllowedValues:
        - STAGING
        - DEMO
        - PROD
  
  LogDays:
    Description: 'Sets the number of days for retaining logs. Can be set according to Cluster'
    Type: Number
    AllowedValues: [1, 7, 14, 30, 90] 
    Default: 30

Resources:

  Cluster:
    Type: AWS::ECS::Cluster
    Properties:
      ClusterName: !Ref ClusterName
      CapacityProviders:
        - FARGATE  
        - FARGATE_SPOT
      DefaultCapacityProviderStrategy:
        - CapacityProvider: FARGATE 
          Weight: 1
          Base: 1
        - CapacityProvider: FARGATE_SPOT
          Weight: 2
      ClusterSettings:
        - Name: containerInsights
          Value: enabled
      Configuration:
        ExecuteCommandConfiguration:
          Logging: OVERRIDE
          LogConfiguration:
            CloudWatchLogGroupName: !Sub '/ecs/${DNS}/registry'
      Tags:
      - Key: Name
        Value: !Sub 'ecs-preserv-${DNS}'
      - Key: Environment
        Value: !Ref DNS
      - Key: Service
        Value: preserv

  LogGroup:
    Type: AWS::Logs::LogGroup
    DeletionPolicy: Retain
    Properties:
      LogGroupName: !Sub '/ecs/${DNS}/preserv'
      RetentionInDays: !Ref 'LogDays'
      Tags:
        - Key: Environment 
          Value: !Ref DNS
        - Key: Service 
          Value: preserv 

  AptdeleteService:
    Type: AWS::ECS::Service
    Properties:
      Cluster:
        Fn::GetAtt:
        - Cluster
        - Arn
      DeploymentConfiguration:
        MaximumPercent: 200
        MinimumHealthyPercent: 100
      DeploymentController:
        Type: ECS
      DesiredCount: 1
      EnableExecuteCommand: true
    #  LaunchType: FARGATE
      NetworkConfiguration:
        AwsvpcConfiguration:
          AssignPublicIp: ENABLED
          SecurityGroups:
          - Fn::ImportValue: !Sub "PreservSecurityGroup-${DNS}"
          - Fn::ImportValue: !Sub "UnifiedSecurityGroup-${DNS}"
          Subnets:
          - Fn::ImportValue: !Sub "PrivateSubnet0-${DNS}"
          - Fn::ImportValue: !Sub "PrivateSubnet1-${DNS}"
      PlatformVersion: 1.4.0
      PropagateTags: SERVICE
      SchedulingStrategy: REPLICA
      ServiceName: ecs-delete
      ServiceRegistries:
      - RegistryArn:
          Fn::GetAtt:
          - AptdeleteServiceDiscoveryEntry
          - Arn
      Tags:
      - Key: Service
        Value: preserv
      - Key: Environment
        Value: !Ref DNS
      TaskDefinition: !Ref AptdeleteTaskDefinition

  AptdeleteServiceDiscoveryEntry:
    Type: AWS::ServiceDiscovery::Service
    Properties:
      Description: '"aptdelete" service discovery entry in Cloud Map'
      DnsConfig:
        DnsRecords:
        - TTL: 60
          Type: A
        RoutingPolicy: MULTIVALUE
      HealthCheckCustomConfig:
        FailureThreshold: 1
      Name: delete.preserv
      NamespaceId:
        Fn::ImportValue: !Sub "NameSpace-${DNS}"


  AptdeleteTaskDefinition:
    Type: AWS::ECS::TaskDefinition
    Properties:
      ContainerDefinitions:
      - Command:
        - us-east-1.compute.internal
        - !Ref DNS
        Essential: false
        Image: docker/ecs-searchdomain-sidecar:latest
        LogConfiguration:
          LogDriver: awslogs
          Options:
            awslogs-group: !Ref LogGroup
            awslogs-region: !Ref AWS::Region
            awslogs-stream-prefix: sidecar
        Name: Aptdelete_ResolvConf_InitContainer
      - DependsOn:
        - Condition: SUCCESS
          ContainerName: Aptdelete_ResolvConf_InitContainer
        Secrets:
        - Name: MAX_DAYS_SINCE_LAST_FIXITY
          ValueFrom: !Sub 'arn:aws:ssm:us-east-1:997427182289:parameter/${Envn}/PRESERV/MAX_DAYS_SINCE_LAST_FIXITY'
        - Name: LOG_DIR
          ValueFrom: !Sub 'arn:aws:ssm:us-east-1:997427182289:parameter/${Envn}/PRESERV/LOG_DIR'
        - Name: APT_DELETE_BUFFER_SIZE
          ValueFrom: !Sub 'arn:aws:ssm:us-east-1:997427182289:parameter/${Envn}/PRESERV/APT_DELETE_BUFFER_SIZE'
        - Name: APT_DELETE_WORKERS
          ValueFrom: !Sub 'arn:aws:ssm:us-east-1:997427182289:parameter/${Envn}/PRESERV/APT_DELETE_WORKERS'
        - Name: APT_FIXITY_BUFFER_SIZE
          ValueFrom: !Sub 'arn:aws:ssm:us-east-1:997427182289:parameter/${Envn}/PRESERV/APT_FIXITY_BUFFER_SIZE'
        - Name: APT_FIXITY_WORKERS
          ValueFrom: !Sub 'arn:aws:ssm:us-east-1:997427182289:parameter/${Envn}/PRESERV/APT_FIXITY_WORKERS'
        - Name: FILE_RESTORER_BUFFER_SIZE
          ValueFrom: !Sub 'arn:aws:ssm:us-east-1:997427182289:parameter/${Envn}/PRESERV/FILE_RESTORER_BUFFER_SIZE'
        - Name: FILE_RESTORER_WORKERS
          ValueFrom: !Sub 'arn:aws:ssm:us-east-1:997427182289:parameter/${Envn}/PRESERV/FILE_RESTORER_WORKERS'
        - Name: GLACIER_RESTORER_BUFFER_SIZE
          ValueFrom: !Sub arn:aws:ssm:us-east-1:997427182289:parameter/${Envn}/PRESERV/GLACIER_RESTORER_BUFFER_SIZE
        - Name: GLACIER_RESTORER_WORKERS
          ValueFrom: !Sub 'arn:aws:ssm:us-east-1:997427182289:parameter/${Envn}/PRESERV/GLACIER_RESTORER_WORKERS'
        - Name: INGEST_CLEANUP_BUFFER_SIZE
          ValueFrom: !Sub 'arn:aws:ssm:us-east-1:997427182289:parameter/${Envn}/PRESERV/INGEST_CLEANUP_BUFFER_SIZE'
        - Name: INGEST_CLEANUP_WORKERS
          ValueFrom: !Sub 'arn:aws:ssm:us-east-1:997427182289:parameter/${Envn}/PRESERV/INGEST_CLEANUP_WORKERS'
        - Name: INGEST_FORMAT_IDENTIFIER_BUFFER_SIZE
          ValueFrom: !Sub 'arn:aws:ssm:us-east-1:997427182289:parameter/${Envn}/PRESERV/INGEST_FORMAT_IDENTIFIER_BUFFER_SIZE'
        - Name: INGEST_FORMAT_IDENTIFIER_WORKERS
          ValueFrom: !Sub 'arn:aws:ssm:us-east-1:997427182289:parameter/${Envn}/PRESERV/INGEST_FORMAT_IDENTIFIER_WORKERS'
        - Name: INGEST_PRESERVATION_UPLOADER_BUFFER_SIZE
          ValueFrom: !Sub arn:aws:ssm:us-east-1:997427182289:parameter/${Envn}/PRESERV/INGEST_PRESERVATION_UPLOADER_BUFFER_SIZE
        - Name: INGEST_PRESERVATION_UPLOADER_WORKERS
          ValueFrom: !Sub arn:aws:ssm:us-east-1:997427182289:parameter/${Envn}/PRESERV/INGEST_PRESERVATION_UPLOADER_WORKERS
        - Name: INGEST_PRE_FETCH_BUFFER_SIZE
          ValueFrom: !Sub arn:aws:ssm:us-east-1:997427182289:parameter/${Envn}/PRESERV/INGEST_PRE_FETCH_BUFFER_SIZE
        - Name: INGEST_PRE_FETCH_WORKERS
          ValueFrom: !Sub arn:aws:ssm:us-east-1:997427182289:parameter/${Envn}/PRESERV/INGEST_PRE_FETCH_WORKERS
        - Name: INGEST_STAGING_UPLOADER_BUFFER_SIZE
          ValueFrom: !Sub arn:aws:ssm:us-east-1:997427182289:parameter/${Envn}/PRESERV/INGEST_STAGING_UPLOADER_BUFFER_SIZE
        - Name: INGEST_STAGING_UPLOADER_WORKERS
          ValueFrom: !Sub arn:aws:ssm:us-east-1:997427182289:parameter/${Envn}/PRESERV/INGEST_STAGING_UPLOADER_WORKERS
        - Name: INGEST_VALIDATOR_BUFFER_SIZE
          ValueFrom: !Sub arn:aws:ssm:us-east-1:997427182289:parameter/${Envn}/PRESERV/INGEST_VALIDATOR_BUFFER_SIZE
        - Name: INGEST_VALIDATOR_WORKERS
          ValueFrom: !Sub arn:aws:ssm:us-east-1:997427182289:parameter/${Envn}/PRESERV/INGEST_VALIDATOR_WORKERS
        - Name: INGEST_PRESERVATION_VERIFIER_BUFFER_SIZE
          ValueFrom: !Sub arn:aws:ssm:us-east-1:997427182289:parameter/${Envn}/PRESERV/INGEST_PRESERVATION_VERIFIER_BUFFER_SIZE
        - Name: INGEST_PRESERVATION_VERIFIER_WORKERS
          ValueFrom: !Sub arn:aws:ssm:us-east-1:997427182289:parameter/${Envn}/PRESERV/INGEST_PRESERVATION_VERIFIER_WORKERS
        - Name: BAG_RESTORER_BUFFER_SIZE
          ValueFrom: !Sub arn:aws:ssm:us-east-1:997427182289:parameter/${Envn}/PRESERV/BAG_RESTORER_BUFFER_SIZE
        - Name: BAG_RESTORER_WORKERS
          ValueFrom: !Sub arn:aws:ssm:us-east-1:997427182289:parameter/${Envn}/PRESERV/BAG_RESTORER_WORKERS
        - Name: REINGEST_MANAGER_BUFFER_SIZE
          ValueFrom: !Sub arn:aws:ssm:us-east-1:997427182289:parameter/${Envn}/PRESERV/REINGEST_MANAGER_BUFFER_SIZE
        - Name: REINGEST_MANAGER_WORKERS
          ValueFrom: !Sub arn:aws:ssm:us-east-1:997427182289:parameter/${Envn}/PRESERV/REINGEST_MANAGER_WORKERS
        - Name: INGEST_RECORDER_BUFFER_SIZE
          ValueFrom: !Sub arn:aws:ssm:us-east-1:997427182289:parameter/${Envn}/PRESERV/INGEST_RECORDER_BUFFER_SIZE
        - Name: INGEST_RECORDER_WORKERS
          ValueFrom: !Sub arn:aws:ssm:us-east-1:997427182289:parameter/${Envn}/PRESERV/INGEST_RECORDER_WORKERS
        - Name: BUCKET_GLACIER_DEEP_OH
          ValueFrom: !Sub arn:aws:ssm:us-east-1:997427182289:parameter/${Envn}/PRESERV/BUCKET_GLACIER_DEEP_OH
        - Name: BUCKET_GLACIER_DEEP_OR
          ValueFrom: !Sub arn:aws:ssm:us-east-1:997427182289:parameter/${Envn}/PRESERV/BUCKET_GLACIER_DEEP_OR
        - Name: BUCKET_GLACIER_DEEP_VA
          ValueFrom: !Sub arn:aws:ssm:us-east-1:997427182289:parameter/${Envn}/PRESERV/BUCKET_GLACIER_DEEP_VA
        - Name: BUCKET_GLACIER_OH
          ValueFrom: !Sub arn:aws:ssm:us-east-1:997427182289:parameter/${Envn}/PRESERV/BUCKET_GLACIER_OH
        - Name: BUCKET_GLACIER_OR
          ValueFrom: !Sub arn:aws:ssm:us-east-1:997427182289:parameter/${Envn}/PRESERV/BUCKET_GLACIER_OR
        - Name: BUCKET_GLACIER_VA
          ValueFrom: !Sub arn:aws:ssm:us-east-1:997427182289:parameter/${Envn}/PRESERV/BUCKET_GLACIER_VA
        - Name: BUCKET_STANDARD_OR
          ValueFrom: !Sub arn:aws:ssm:us-east-1:997427182289:parameter/${Envn}/PRESERV/BUCKET_STANDARD_OR
        - Name: BUCKET_STANDARD_VA
          ValueFrom: !Sub arn:aws:ssm:us-east-1:997427182289:parameter/${Envn}/PRESERV/BUCKET_STANDARD_VA
        - Name: BUCKET_WASABI_OR
          ValueFrom: !Sub arn:aws:ssm:us-east-1:997427182289:parameter/${Envn}/PRESERV/BUCKET_WASABI_OR
        - Name: BUCKET_WASABI_VA
          ValueFrom: !Sub arn:aws:ssm:us-east-1:997427182289:parameter/${Envn}/PRESERV/BUCKET_WASABI_VA
        - Name: NSQ_LOOKUPD
          ValueFrom: !Sub arn:aws:ssm:us-east-1:997427182289:parameter/${Envn}/PRESERV/NSQ_LOOKUP
        - Name: NSQ_URL
          ValueFrom: !Sub arn:aws:ssm:us-east-1:997427182289:parameter/${Envn}/PRESERV/NSQ_URL
        - Name: PRESERV_REGISTRY_API_KEY
          ValueFrom: !Sub arn:aws:ssm:us-east-1:997427182289:parameter/${Envn}/PRESERV/PRESERV_REGISTRY_API_KEY
        - Name: PRESERV_REGISTRY_API_USER
          ValueFrom: !Sub arn:aws:ssm:us-east-1:997427182289:parameter/${Envn}/PRESERV/PRESERV_REGISTRY_API_USER
        - Name: PRESERV_REGISTRY_URL
          ValueFrom: !Sub arn:aws:ssm:us-east-1:997427182289:parameter/${Envn}/PRESERV/PRESERV_REGISTRY_URL
        - Name: REDIS_URL
          ValueFrom: !Sub arn:aws:ssm:us-east-1:997427182289:parameter/${Envn}/PRESERV/REDIS_URL
        - Name: S3_AWS_HOST
          ValueFrom: !Sub arn:aws:ssm:us-east-1:997427182289:parameter/${Envn}/PRESERV/S3_AWS_HOST
        - Name: S3_AWS_KEY
          ValueFrom: !Sub arn:aws:ssm:us-east-1:997427182289:parameter/${Envn}/PRESERV/S3_AWS_KEY
        - Name: S3_AWS_SECRET
          ValueFrom: !Sub arn:aws:ssm:us-east-1:997427182289:parameter/${Envn}/PRESERV/S3_AWS_SECRET
        - Name: S3_WASABI_HOST_OR
          ValueFrom: !Sub arn:aws:ssm:us-east-1:997427182289:parameter/${Envn}/PRESERV/S3_WASABI_HOST_OR
        - Name: S3_WASABI_HOST_VA
          ValueFrom: !Sub arn:aws:ssm:us-east-1:997427182289:parameter/${Envn}/PRESERV/S3_WASABI_HOST_VA
        - Name: S3_WASABI_KEY
          ValueFrom: !Sub arn:aws:ssm:us-east-1:997427182289:parameter/${Envn}/PRESERV/S3_WASABI_KEY
        - Name: S3_WASABI_SECRET
          ValueFrom: !Sub arn:aws:ssm:us-east-1:997427182289:parameter/${Envn}/PRESERV/S3_WASABI_SECRET
        - Name: STAGING_BUCKET
          ValueFrom: !Sub arn:aws:ssm:us-east-1:997427182289:parameter/${Envn}/PRESERV/STAGING_BUCKET
        - Name: QUEUE_FIXITY_INTERVAL
          ValueFrom: !Sub arn:aws:ssm:us-east-1:997427182289:parameter/${Envn}/PRESERV/QUEUE_FIXITY_INTERVAL
        - Name: MAX_FIXITY_ITEMS_PER_RUN
          ValueFrom: !Sub arn:aws:ssm:us-east-1:997427182289:parameter/${Envn}/PRESERV/MAX_FIXITY_ITEMS_PER_RUN
        - Name: APT_QUEUE_INTERVAL
          ValueFrom: !Sub arn:aws:ssm:us-east-1:997427182289:parameter/${Envn}/PRESERV/APT_QUEUE_INTERVAL               
        Essential: true
        StopTimeout: 120
<<<<<<< HEAD
        Image: docker.io/aptrust/apt_delete:43aba66-master
=======
        Image: docker.io/aptrust/apt_delete:0ccb252-master
>>>>>>> db8d4a6b
        LinuxParameters: {}
        LogConfiguration:
          LogDriver: awslogs
          Options:
            awslogs-group: !Ref LogGroup
            awslogs-region: !Ref AWS::Region
            awslogs-stream-prefix: delete
        Name: delete
      Cpu: "256"
      TaskRoleArn:
        Fn::ImportValue: !Sub "FargateIAMRole-${DNS}"
      ExecutionRoleArn:
        Fn::ImportValue: !Sub "ECSServiceRole-${DNS}"
      Family: !Sub 'delete-${FamTag}'
      Memory: "512"
      NetworkMode: awsvpc
      RequiresCompatibilities:
      - FARGATE

  AptfixityService:
    Type: AWS::ECS::Service
    Properties:
      Cluster:
        Fn::GetAtt:
        - Cluster
        - Arn
      DeploymentConfiguration:
        MaximumPercent: 200
        MinimumHealthyPercent: 100
      DeploymentController:
        Type: ECS
      DesiredCount: 1
      EnableExecuteCommand: true
    #  LaunchType: FARGATE
      NetworkConfiguration:
        AwsvpcConfiguration:
          AssignPublicIp: ENABLED
          SecurityGroups:
          - Fn::ImportValue: !Sub "PreservSecurityGroup-${DNS}"
          - Fn::ImportValue: !Sub "UnifiedSecurityGroup-${DNS}"
          Subnets:
          - Fn::ImportValue: !Sub "PrivateSubnet0-${DNS}"
          - Fn::ImportValue: !Sub "PrivateSubnet1-${DNS}"
      PlatformVersion: 1.4.0
      PropagateTags: SERVICE
      SchedulingStrategy: REPLICA
      ServiceName: ecs-fixity
      ServiceRegistries:
      - RegistryArn:
          Fn::GetAtt:
          - AptfixityServiceDiscoveryEntry
          - Arn
      Tags:
      - Key: Service
        Value: preserv
      - Key: Environment
        Value: !Ref "DNS"
      TaskDefinition: !Ref AptfixityTaskDefinition


  AptfixityServiceDiscoveryEntry:
    Type: AWS::ServiceDiscovery::Service
    Properties:
      Description: '"aptfixity" service discovery entry in Cloud Map'
      DnsConfig:
        DnsRecords:
        - TTL: 60
          Type: A
        RoutingPolicy: MULTIVALUE
      HealthCheckCustomConfig:
        FailureThreshold: 1
      Name: fixity.preserv
      NamespaceId:
        Fn::ImportValue: !Sub "NameSpace-${DNS}"

  AptfixityTaskDefinition:
    Type: AWS::ECS::TaskDefinition
    Properties:
      ContainerDefinitions:
      - Command:
        - us-east-1.compute.internal
        - !Ref "DNS"
        Essential: false
        Image: docker/ecs-searchdomain-sidecar:latest
        LogConfiguration:
          LogDriver: awslogs
          Options:
            awslogs-group: !Ref LogGroup
            awslogs-region: !Ref AWS::Region
            awslogs-stream-prefix: sidecar
        Name: Aptfixity_ResolvConf_InitContainer
      - DependsOn:
        - Condition: SUCCESS
          ContainerName: Aptfixity_ResolvConf_InitContainer
        Secrets:
        - Name: MAX_DAYS_SINCE_LAST_FIXITY
          ValueFrom: !Sub arn:aws:ssm:us-east-1:997427182289:parameter/${Envn}/PRESERV/MAX_DAYS_SINCE_LAST_FIXITY
        - Name: LOG_DIR
          ValueFrom: !Sub arn:aws:ssm:us-east-1:997427182289:parameter/${Envn}/PRESERV/LOG_DIR
        - Name: APT_DELETE_BUFFER_SIZE
          ValueFrom: !Sub arn:aws:ssm:us-east-1:997427182289:parameter/${Envn}/PRESERV/APT_DELETE_BUFFER_SIZE
        - Name: APT_DELETE_WORKERS
          ValueFrom: !Sub arn:aws:ssm:us-east-1:997427182289:parameter/${Envn}/PRESERV/APT_DELETE_WORKERS
        - Name: APT_FIXITY_BUFFER_SIZE
          ValueFrom: !Sub arn:aws:ssm:us-east-1:997427182289:parameter/${Envn}/PRESERV/APT_FIXITY_BUFFER_SIZE
        - Name: APT_FIXITY_WORKERS
          ValueFrom: !Sub arn:aws:ssm:us-east-1:997427182289:parameter/${Envn}/PRESERV/APT_FIXITY_WORKERS
        - Name: FILE_RESTORER_BUFFER_SIZE
          ValueFrom: !Sub arn:aws:ssm:us-east-1:997427182289:parameter/${Envn}/PRESERV/FILE_RESTORER_BUFFER_SIZE
        - Name: FILE_RESTORER_WORKERS
          ValueFrom: !Sub arn:aws:ssm:us-east-1:997427182289:parameter/${Envn}/PRESERV/FILE_RESTORER_WORKERS
        - Name: GLACIER_RESTORER_BUFFER_SIZE
          ValueFrom: !Sub arn:aws:ssm:us-east-1:997427182289:parameter/${Envn}/PRESERV/GLACIER_RESTORER_BUFFER_SIZE
        - Name: GLACIER_RESTORER_WORKERS
          ValueFrom: !Sub arn:aws:ssm:us-east-1:997427182289:parameter/${Envn}/PRESERV/GLACIER_RESTORER_WORKERS
        - Name: INGEST_CLEANUP_BUFFER_SIZE
          ValueFrom: !Sub arn:aws:ssm:us-east-1:997427182289:parameter/${Envn}/PRESERV/INGEST_CLEANUP_BUFFER_SIZE
        - Name: INGEST_CLEANUP_WORKERS
          ValueFrom: !Sub arn:aws:ssm:us-east-1:997427182289:parameter/${Envn}/PRESERV/INGEST_CLEANUP_WORKERS
        - Name: INGEST_FORMAT_IDENTIFIER_BUFFER_SIZE
          ValueFrom: !Sub arn:aws:ssm:us-east-1:997427182289:parameter/${Envn}/PRESERV/INGEST_FORMAT_IDENTIFIER_BUFFER_SIZE
        - Name: INGEST_FORMAT_IDENTIFIER_WORKERS
          ValueFrom: !Sub arn:aws:ssm:us-east-1:997427182289:parameter/${Envn}/PRESERV/INGEST_FORMAT_IDENTIFIER_WORKERS
        - Name: INGEST_PRESERVATION_UPLOADER_BUFFER_SIZE
          ValueFrom: !Sub arn:aws:ssm:us-east-1:997427182289:parameter/${Envn}/PRESERV/INGEST_PRESERVATION_UPLOADER_BUFFER_SIZE
        - Name: INGEST_PRESERVATION_UPLOADER_WORKERS
          ValueFrom: !Sub arn:aws:ssm:us-east-1:997427182289:parameter/${Envn}/PRESERV/INGEST_PRESERVATION_UPLOADER_WORKERS
        - Name: INGEST_PRE_FETCH_BUFFER_SIZE
          ValueFrom: !Sub arn:aws:ssm:us-east-1:997427182289:parameter/${Envn}/PRESERV/INGEST_PRE_FETCH_BUFFER_SIZE
        - Name: INGEST_PRE_FETCH_WORKERS
          ValueFrom: !Sub arn:aws:ssm:us-east-1:997427182289:parameter/${Envn}/PRESERV/INGEST_PRE_FETCH_WORKERS
        - Name: INGEST_STAGING_UPLOADER_BUFFER_SIZE
          ValueFrom: !Sub arn:aws:ssm:us-east-1:997427182289:parameter/${Envn}/PRESERV/INGEST_STAGING_UPLOADER_BUFFER_SIZE
        - Name: INGEST_STAGING_UPLOADER_WORKERS
          ValueFrom: !Sub arn:aws:ssm:us-east-1:997427182289:parameter/${Envn}/PRESERV/INGEST_STAGING_UPLOADER_WORKERS
        - Name: INGEST_VALIDATOR_BUFFER_SIZE
          ValueFrom: !Sub arn:aws:ssm:us-east-1:997427182289:parameter/${Envn}/PRESERV/INGEST_VALIDATOR_BUFFER_SIZE
        - Name: INGEST_VALIDATOR_WORKERS
          ValueFrom: !Sub arn:aws:ssm:us-east-1:997427182289:parameter/${Envn}/PRESERV/INGEST_VALIDATOR_WORKERS
        - Name: INGEST_PRESERVATION_VERIFIER_BUFFER_SIZE
          ValueFrom: !Sub arn:aws:ssm:us-east-1:997427182289:parameter/${Envn}/PRESERV/INGEST_PRESERVATION_VERIFIER_BUFFER_SIZE
        - Name: INGEST_PRESERVATION_VERIFIER_WORKERS
          ValueFrom: !Sub arn:aws:ssm:us-east-1:997427182289:parameter/${Envn}/PRESERV/INGEST_PRESERVATION_VERIFIER_WORKERS
        - Name: BAG_RESTORER_BUFFER_SIZE
          ValueFrom: !Sub arn:aws:ssm:us-east-1:997427182289:parameter/${Envn}/PRESERV/BAG_RESTORER_BUFFER_SIZE
        - Name: BAG_RESTORER_WORKERS
          ValueFrom: !Sub arn:aws:ssm:us-east-1:997427182289:parameter/${Envn}/PRESERV/BAG_RESTORER_WORKERS
        - Name: REINGEST_MANAGER_BUFFER_SIZE
          ValueFrom: !Sub arn:aws:ssm:us-east-1:997427182289:parameter/${Envn}/PRESERV/REINGEST_MANAGER_BUFFER_SIZE
        - Name: REINGEST_MANAGER_WORKERS
          ValueFrom: !Sub arn:aws:ssm:us-east-1:997427182289:parameter/${Envn}/PRESERV/REINGEST_MANAGER_WORKERS
        - Name: INGEST_RECORDER_BUFFER_SIZE
          ValueFrom: !Sub arn:aws:ssm:us-east-1:997427182289:parameter/${Envn}/PRESERV/INGEST_RECORDER_BUFFER_SIZE
        - Name: INGEST_RECORDER_WORKERS
          ValueFrom: !Sub arn:aws:ssm:us-east-1:997427182289:parameter/${Envn}/PRESERV/INGEST_RECORDER_WORKERS
        - Name: BUCKET_GLACIER_DEEP_OH
          ValueFrom: !Sub arn:aws:ssm:us-east-1:997427182289:parameter/${Envn}/PRESERV/BUCKET_GLACIER_DEEP_OH
        - Name: BUCKET_GLACIER_DEEP_OR
          ValueFrom: !Sub arn:aws:ssm:us-east-1:997427182289:parameter/${Envn}/PRESERV/BUCKET_GLACIER_DEEP_OR
        - Name: BUCKET_GLACIER_DEEP_VA
          ValueFrom: !Sub arn:aws:ssm:us-east-1:997427182289:parameter/${Envn}/PRESERV/BUCKET_GLACIER_DEEP_VA
        - Name: BUCKET_GLACIER_OH
          ValueFrom: !Sub arn:aws:ssm:us-east-1:997427182289:parameter/${Envn}/PRESERV/BUCKET_GLACIER_OH
        - Name: BUCKET_GLACIER_OR
          ValueFrom: !Sub arn:aws:ssm:us-east-1:997427182289:parameter/${Envn}/PRESERV/BUCKET_GLACIER_OR
        - Name: BUCKET_GLACIER_VA
          ValueFrom: !Sub arn:aws:ssm:us-east-1:997427182289:parameter/${Envn}/PRESERV/BUCKET_GLACIER_VA
        - Name: BUCKET_STANDARD_OR
          ValueFrom: !Sub arn:aws:ssm:us-east-1:997427182289:parameter/${Envn}/PRESERV/BUCKET_STANDARD_OR
        - Name: BUCKET_STANDARD_VA
          ValueFrom: !Sub arn:aws:ssm:us-east-1:997427182289:parameter/${Envn}/PRESERV/BUCKET_STANDARD_VA
        - Name: BUCKET_WASABI_OR
          ValueFrom: !Sub arn:aws:ssm:us-east-1:997427182289:parameter/${Envn}/PRESERV/BUCKET_WASABI_OR
        - Name: BUCKET_WASABI_VA
          ValueFrom: !Sub arn:aws:ssm:us-east-1:997427182289:parameter/${Envn}/PRESERV/BUCKET_WASABI_VA
        - Name: NSQ_LOOKUPD
          ValueFrom: !Sub arn:aws:ssm:us-east-1:997427182289:parameter/${Envn}/PRESERV/NSQ_LOOKUP
        - Name: NSQ_URL
          ValueFrom: !Sub arn:aws:ssm:us-east-1:997427182289:parameter/${Envn}/PRESERV/NSQ_URL
        - Name: PRESERV_REGISTRY_API_KEY
          ValueFrom: !Sub arn:aws:ssm:us-east-1:997427182289:parameter/${Envn}/PRESERV/PRESERV_REGISTRY_API_KEY
        - Name: PRESERV_REGISTRY_API_USER
          ValueFrom: !Sub arn:aws:ssm:us-east-1:997427182289:parameter/${Envn}/PRESERV/PRESERV_REGISTRY_API_USER
        - Name: PRESERV_REGISTRY_URL
          ValueFrom: !Sub arn:aws:ssm:us-east-1:997427182289:parameter/${Envn}/PRESERV/PRESERV_REGISTRY_URL
        - Name: REDIS_URL
          ValueFrom: !Sub arn:aws:ssm:us-east-1:997427182289:parameter/${Envn}/PRESERV/REDIS_URL
        - Name: S3_AWS_HOST
          ValueFrom: !Sub arn:aws:ssm:us-east-1:997427182289:parameter/${Envn}/PRESERV/S3_AWS_HOST
        - Name: S3_AWS_KEY
          ValueFrom: !Sub arn:aws:ssm:us-east-1:997427182289:parameter/${Envn}/PRESERV/S3_AWS_KEY
        - Name: S3_AWS_SECRET
          ValueFrom: !Sub arn:aws:ssm:us-east-1:997427182289:parameter/${Envn}/PRESERV/S3_AWS_SECRET
        - Name: S3_WASABI_HOST_OR
          ValueFrom: !Sub arn:aws:ssm:us-east-1:997427182289:parameter/${Envn}/PRESERV/S3_WASABI_HOST_OR
        - Name: S3_WASABI_HOST_VA
          ValueFrom: !Sub arn:aws:ssm:us-east-1:997427182289:parameter/${Envn}/PRESERV/S3_WASABI_HOST_VA
        - Name: S3_WASABI_KEY
          ValueFrom: !Sub arn:aws:ssm:us-east-1:997427182289:parameter/${Envn}/PRESERV/S3_WASABI_KEY
        - Name: S3_WASABI_SECRET
          ValueFrom: !Sub arn:aws:ssm:us-east-1:997427182289:parameter/${Envn}/PRESERV/S3_WASABI_SECRET
        - Name: STAGING_BUCKET
          ValueFrom: !Sub arn:aws:ssm:us-east-1:997427182289:parameter/${Envn}/PRESERV/STAGING_BUCKET
        - Name: QUEUE_FIXITY_INTERVAL
          ValueFrom: !Sub arn:aws:ssm:us-east-1:997427182289:parameter/${Envn}/PRESERV/QUEUE_FIXITY_INTERVAL
        - Name: MAX_FIXITY_ITEMS_PER_RUN
          ValueFrom: !Sub arn:aws:ssm:us-east-1:997427182289:parameter/${Envn}/PRESERV/MAX_FIXITY_ITEMS_PER_RUN
        - Name: APT_QUEUE_INTERVAL
          ValueFrom: !Sub arn:aws:ssm:us-east-1:997427182289:parameter/${Envn}/PRESERV/APT_QUEUE_INTERVAL
        Essential: true
        StopTimeout: 120
<<<<<<< HEAD
        Image: docker.io/aptrust/apt_fixity:43aba66-master
=======
        Image: docker.io/aptrust/apt_fixity:0ccb252-master
>>>>>>> db8d4a6b
        LinuxParameters: {}
        LogConfiguration:
          LogDriver: awslogs
          Options:
            awslogs-group: !Ref LogGroup
            awslogs-region: !Ref AWS::Region
            awslogs-stream-prefix: fixity
        Name: fixity
      Cpu: "256"
      TaskRoleArn:
        Fn::ImportValue: !Sub "FargateIAMRole-${DNS}"
      ExecutionRoleArn:
        Fn::ImportValue: !Sub "ECSServiceRole-${DNS}"
      Family: !Sub 'aptfixity-${FamTag}'
      Memory: "512"
      NetworkMode: awsvpc
      RequiresCompatibilities:
      - FARGATE


  AptqueueService:
    Type: AWS::ECS::Service
    Properties:
      Cluster:
        Fn::GetAtt:
        - Cluster
        - Arn
      DeploymentConfiguration:
        MaximumPercent: 200
        MinimumHealthyPercent: 100
      DeploymentController:
        Type: ECS
      DesiredCount: 1
      EnableExecuteCommand: true
    #  LaunchType: FARGATE
      NetworkConfiguration:
        AwsvpcConfiguration:
          AssignPublicIp: ENABLED
          SecurityGroups:
          - Fn::ImportValue: !Sub "PreservSecurityGroup-${DNS}"
          - Fn::ImportValue: !Sub "UnifiedSecurityGroup-${DNS}"
          Subnets:
          - Fn::ImportValue: !Sub "PrivateSubnet0-${DNS}"
          - Fn::ImportValue: !Sub "PrivateSubnet1-${DNS}"
      PlatformVersion: 1.4.0
      PropagateTags: SERVICE
      SchedulingStrategy: REPLICA
      ServiceName: ecs-queue
      ServiceRegistries:
      - RegistryArn:
          Fn::GetAtt:
          - AptqueueServiceDiscoveryEntry
          - Arn
      Tags:
      - Key: Service
        Value: preserv
      - Key: Environment
        Value: !Ref "DNS"
      TaskDefinition: !Ref AptqueueTaskDefinition

  AptqueueServiceDiscoveryEntry:
    Type: AWS::ServiceDiscovery::Service
    Properties:
      Description: '"aptqueue" service discovery entry in Cloud Map'
      DnsConfig:
        DnsRecords:
        - TTL: 60
          Type: A
        RoutingPolicy: MULTIVALUE
      HealthCheckCustomConfig:
        FailureThreshold: 1
      Name: queue.preserv
      NamespaceId:
        Fn::ImportValue: !Sub "NameSpace-${DNS}"


  AptqueueTaskDefinition:
    Type: AWS::ECS::TaskDefinition
    Properties:
      ContainerDefinitions:
      - Command:
        - us-east-1.compute.internal
        - !Ref "DNS"
        Essential: false
        Image: docker/ecs-searchdomain-sidecar:latest
        LogConfiguration:
          LogDriver: awslogs
          Options:
            awslogs-group: !Ref LogGroup
            awslogs-region: !Ref AWS::Region
            awslogs-stream-prefix: sidecar
        Name: Aptqueue_ResolvConf_InitContainer
      - DependsOn:
        - Condition: SUCCESS
          ContainerName: Aptqueue_ResolvConf_InitContainer
        Secrets:
        - Name: MAX_DAYS_SINCE_LAST_FIXITY
          ValueFrom: !Sub arn:aws:ssm:us-east-1:997427182289:parameter/${Envn}/PRESERV/MAX_DAYS_SINCE_LAST_FIXITY
        - Name: LOG_DIR
          ValueFrom: !Sub arn:aws:ssm:us-east-1:997427182289:parameter/${Envn}/PRESERV/LOG_DIR
        - Name: APT_DELETE_BUFFER_SIZE
          ValueFrom: !Sub arn:aws:ssm:us-east-1:997427182289:parameter/${Envn}/PRESERV/APT_DELETE_BUFFER_SIZE
        - Name: APT_DELETE_WORKERS
          ValueFrom: !Sub arn:aws:ssm:us-east-1:997427182289:parameter/${Envn}/PRESERV/APT_DELETE_WORKERS
        - Name: APT_FIXITY_BUFFER_SIZE
          ValueFrom: !Sub arn:aws:ssm:us-east-1:997427182289:parameter/${Envn}/PRESERV/APT_FIXITY_BUFFER_SIZE
        - Name: APT_FIXITY_WORKERS
          ValueFrom: !Sub arn:aws:ssm:us-east-1:997427182289:parameter/${Envn}/PRESERV/APT_FIXITY_WORKERS
        - Name: FILE_RESTORER_BUFFER_SIZE
          ValueFrom: !Sub arn:aws:ssm:us-east-1:997427182289:parameter/${Envn}/PRESERV/FILE_RESTORER_BUFFER_SIZE
        - Name: FILE_RESTORER_WORKERS
          ValueFrom: !Sub arn:aws:ssm:us-east-1:997427182289:parameter/${Envn}/PRESERV/FILE_RESTORER_WORKERS
        - Name: GLACIER_RESTORER_BUFFER_SIZE
          ValueFrom: !Sub arn:aws:ssm:us-east-1:997427182289:parameter/${Envn}/PRESERV/GLACIER_RESTORER_BUFFER_SIZE
        - Name: GLACIER_RESTORER_WORKERS
          ValueFrom: !Sub arn:aws:ssm:us-east-1:997427182289:parameter/${Envn}/PRESERV/GLACIER_RESTORER_WORKERS
        - Name: INGEST_CLEANUP_BUFFER_SIZE
          ValueFrom: !Sub arn:aws:ssm:us-east-1:997427182289:parameter/${Envn}/PRESERV/INGEST_CLEANUP_BUFFER_SIZE
        - Name: INGEST_CLEANUP_WORKERS
          ValueFrom: !Sub arn:aws:ssm:us-east-1:997427182289:parameter/${Envn}/PRESERV/INGEST_CLEANUP_WORKERS
        - Name: INGEST_FORMAT_IDENTIFIER_BUFFER_SIZE
          ValueFrom: !Sub arn:aws:ssm:us-east-1:997427182289:parameter/${Envn}/PRESERV/INGEST_FORMAT_IDENTIFIER_BUFFER_SIZE
        - Name: INGEST_FORMAT_IDENTIFIER_WORKERS
          ValueFrom: !Sub arn:aws:ssm:us-east-1:997427182289:parameter/${Envn}/PRESERV/INGEST_FORMAT_IDENTIFIER_WORKERS
        - Name: INGEST_PRESERVATION_UPLOADER_BUFFER_SIZE
          ValueFrom: !Sub arn:aws:ssm:us-east-1:997427182289:parameter/${Envn}/PRESERV/INGEST_PRESERVATION_UPLOADER_BUFFER_SIZE
        - Name: INGEST_PRESERVATION_UPLOADER_WORKERS
          ValueFrom: !Sub arn:aws:ssm:us-east-1:997427182289:parameter/${Envn}/PRESERV/INGEST_PRESERVATION_UPLOADER_WORKERS
        - Name: INGEST_PRE_FETCH_BUFFER_SIZE
          ValueFrom: !Sub arn:aws:ssm:us-east-1:997427182289:parameter/${Envn}/PRESERV/INGEST_PRE_FETCH_BUFFER_SIZE
        - Name: INGEST_PRE_FETCH_WORKERS
          ValueFrom: !Sub arn:aws:ssm:us-east-1:997427182289:parameter/${Envn}/PRESERV/INGEST_PRE_FETCH_WORKERS
        - Name: INGEST_STAGING_UPLOADER_BUFFER_SIZE
          ValueFrom: !Sub arn:aws:ssm:us-east-1:997427182289:parameter/${Envn}/PRESERV/INGEST_STAGING_UPLOADER_BUFFER_SIZE
        - Name: INGEST_STAGING_UPLOADER_WORKERS
          ValueFrom: !Sub arn:aws:ssm:us-east-1:997427182289:parameter/${Envn}/PRESERV/INGEST_STAGING_UPLOADER_WORKERS
        - Name: INGEST_VALIDATOR_BUFFER_SIZE
          ValueFrom: !Sub arn:aws:ssm:us-east-1:997427182289:parameter/${Envn}/PRESERV/INGEST_VALIDATOR_BUFFER_SIZE
        - Name: INGEST_VALIDATOR_WORKERS
          ValueFrom: !Sub arn:aws:ssm:us-east-1:997427182289:parameter/${Envn}/PRESERV/INGEST_VALIDATOR_WORKERS
        - Name: INGEST_PRESERVATION_VERIFIER_BUFFER_SIZE
          ValueFrom: !Sub arn:aws:ssm:us-east-1:997427182289:parameter/${Envn}/PRESERV/INGEST_PRESERVATION_VERIFIER_BUFFER_SIZE
        - Name: INGEST_PRESERVATION_VERIFIER_WORKERS
          ValueFrom: !Sub arn:aws:ssm:us-east-1:997427182289:parameter/${Envn}/PRESERV/INGEST_PRESERVATION_VERIFIER_WORKERS
        - Name: BAG_RESTORER_BUFFER_SIZE
          ValueFrom: !Sub arn:aws:ssm:us-east-1:997427182289:parameter/${Envn}/PRESERV/BAG_RESTORER_BUFFER_SIZE
        - Name: BAG_RESTORER_WORKERS
          ValueFrom: !Sub arn:aws:ssm:us-east-1:997427182289:parameter/${Envn}/PRESERV/BAG_RESTORER_WORKERS
        - Name: REINGEST_MANAGER_BUFFER_SIZE
          ValueFrom: !Sub arn:aws:ssm:us-east-1:997427182289:parameter/${Envn}/PRESERV/REINGEST_MANAGER_BUFFER_SIZE
        - Name: REINGEST_MANAGER_WORKERS
          ValueFrom: !Sub arn:aws:ssm:us-east-1:997427182289:parameter/${Envn}/PRESERV/REINGEST_MANAGER_WORKERS
        - Name: INGEST_RECORDER_BUFFER_SIZE
          ValueFrom: !Sub arn:aws:ssm:us-east-1:997427182289:parameter/${Envn}/PRESERV/INGEST_RECORDER_BUFFER_SIZE
        - Name: INGEST_RECORDER_WORKERS
          ValueFrom: !Sub arn:aws:ssm:us-east-1:997427182289:parameter/${Envn}/PRESERV/INGEST_RECORDER_WORKERS
        - Name: BUCKET_GLACIER_DEEP_OH
          ValueFrom: !Sub arn:aws:ssm:us-east-1:997427182289:parameter/${Envn}/PRESERV/BUCKET_GLACIER_DEEP_OH
        - Name: BUCKET_GLACIER_DEEP_OR
          ValueFrom: !Sub arn:aws:ssm:us-east-1:997427182289:parameter/${Envn}/PRESERV/BUCKET_GLACIER_DEEP_OR
        - Name: BUCKET_GLACIER_DEEP_VA
          ValueFrom: !Sub arn:aws:ssm:us-east-1:997427182289:parameter/${Envn}/PRESERV/BUCKET_GLACIER_DEEP_VA
        - Name: BUCKET_GLACIER_OH
          ValueFrom: !Sub arn:aws:ssm:us-east-1:997427182289:parameter/${Envn}/PRESERV/BUCKET_GLACIER_OH
        - Name: BUCKET_GLACIER_OR
          ValueFrom: !Sub arn:aws:ssm:us-east-1:997427182289:parameter/${Envn}/PRESERV/BUCKET_GLACIER_OR
        - Name: BUCKET_GLACIER_VA
          ValueFrom: !Sub arn:aws:ssm:us-east-1:997427182289:parameter/${Envn}/PRESERV/BUCKET_GLACIER_VA
        - Name: BUCKET_STANDARD_OR
          ValueFrom: !Sub arn:aws:ssm:us-east-1:997427182289:parameter/${Envn}/PRESERV/BUCKET_STANDARD_OR
        - Name: BUCKET_STANDARD_VA
          ValueFrom: !Sub arn:aws:ssm:us-east-1:997427182289:parameter/${Envn}/PRESERV/BUCKET_STANDARD_VA
        - Name: BUCKET_WASABI_OR
          ValueFrom: !Sub arn:aws:ssm:us-east-1:997427182289:parameter/${Envn}/PRESERV/BUCKET_WASABI_OR
        - Name: BUCKET_WASABI_VA
          ValueFrom: !Sub arn:aws:ssm:us-east-1:997427182289:parameter/${Envn}/PRESERV/BUCKET_WASABI_VA
        - Name: NSQ_LOOKUPD
          ValueFrom: !Sub arn:aws:ssm:us-east-1:997427182289:parameter/${Envn}/PRESERV/NSQ_LOOKUP
        - Name: NSQ_URL
          ValueFrom: !Sub arn:aws:ssm:us-east-1:997427182289:parameter/${Envn}/PRESERV/NSQ_URL
        - Name: PRESERV_REGISTRY_API_KEY
          ValueFrom: !Sub arn:aws:ssm:us-east-1:997427182289:parameter/${Envn}/PRESERV/PRESERV_REGISTRY_API_KEY
        - Name: PRESERV_REGISTRY_API_USER
          ValueFrom: !Sub arn:aws:ssm:us-east-1:997427182289:parameter/${Envn}/PRESERV/PRESERV_REGISTRY_API_USER
        - Name: PRESERV_REGISTRY_URL
          ValueFrom: !Sub arn:aws:ssm:us-east-1:997427182289:parameter/${Envn}/PRESERV/PRESERV_REGISTRY_URL
        - Name: REDIS_URL
          ValueFrom: !Sub arn:aws:ssm:us-east-1:997427182289:parameter/${Envn}/PRESERV/REDIS_URL
        - Name: S3_AWS_HOST
          ValueFrom: !Sub arn:aws:ssm:us-east-1:997427182289:parameter/${Envn}/PRESERV/S3_AWS_HOST
        - Name: S3_AWS_KEY
          ValueFrom: !Sub arn:aws:ssm:us-east-1:997427182289:parameter/${Envn}/PRESERV/S3_AWS_KEY
        - Name: S3_AWS_SECRET
          ValueFrom: !Sub arn:aws:ssm:us-east-1:997427182289:parameter/${Envn}/PRESERV/S3_AWS_SECRET
        - Name: S3_WASABI_HOST_OR
          ValueFrom: !Sub arn:aws:ssm:us-east-1:997427182289:parameter/${Envn}/PRESERV/S3_WASABI_HOST_OR
        - Name: S3_WASABI_HOST_VA
          ValueFrom: !Sub arn:aws:ssm:us-east-1:997427182289:parameter/${Envn}/PRESERV/S3_WASABI_HOST_VA
        - Name: S3_WASABI_KEY
          ValueFrom: !Sub arn:aws:ssm:us-east-1:997427182289:parameter/${Envn}/PRESERV/S3_WASABI_KEY
        - Name: S3_WASABI_SECRET
          ValueFrom: !Sub arn:aws:ssm:us-east-1:997427182289:parameter/${Envn}/PRESERV/S3_WASABI_SECRET
        - Name: STAGING_BUCKET
          ValueFrom: !Sub arn:aws:ssm:us-east-1:997427182289:parameter/${Envn}/PRESERV/STAGING_BUCKET
        - Name: QUEUE_FIXITY_INTERVAL
          ValueFrom: !Sub arn:aws:ssm:us-east-1:997427182289:parameter/${Envn}/PRESERV/QUEUE_FIXITY_INTERVAL
        - Name: MAX_FIXITY_ITEMS_PER_RUN
          ValueFrom: !Sub arn:aws:ssm:us-east-1:997427182289:parameter/${Envn}/PRESERV/MAX_FIXITY_ITEMS_PER_RUN
        - Name: APT_QUEUE_INTERVAL
          ValueFrom: !Sub arn:aws:ssm:us-east-1:997427182289:parameter/${Envn}/PRESERV/APT_QUEUE_INTERVAL
        Essential: true
        StopTimeout: 120
<<<<<<< HEAD
        Image: docker.io/aptrust/apt_queue:43aba66-master
=======
        Image: docker.io/aptrust/apt_queue:0ccb252-master
>>>>>>> db8d4a6b
        LinuxParameters: {}
        LogConfiguration:
          LogDriver: awslogs
          Options:
            awslogs-group: !Ref LogGroup
            awslogs-region: !Ref AWS::Region
            awslogs-stream-prefix: queue
        Name: queue
      Cpu: "256"
      TaskRoleArn:
        Fn::ImportValue: !Sub "FargateIAMRole-${DNS}"
      ExecutionRoleArn:
        Fn::ImportValue: !Sub "ECSServiceRole-${DNS}"
      Family: !Sub 'aptqueue-${FamTag}'
      Memory: "512"
      NetworkMode: awsvpc
      RequiresCompatibilities:
      - FARGATE

  AptqueuefixityService:
    Type: AWS::ECS::Service
    Properties:
      Cluster:
        Fn::GetAtt:
        - Cluster
        - Arn
      DeploymentConfiguration:
        MaximumPercent: 200
        MinimumHealthyPercent: 100
      DeploymentController:
        Type: ECS
      DesiredCount: 1
      EnableExecuteCommand: true
    #  LaunchType: FARGATE
      NetworkConfiguration:
        AwsvpcConfiguration:
          AssignPublicIp: ENABLED
          SecurityGroups:
          - Fn::ImportValue: !Sub "PreservSecurityGroup-${DNS}"
          - Fn::ImportValue: !Sub "UnifiedSecurityGroup-${DNS}"
          Subnets:
          - Fn::ImportValue: !Sub "PrivateSubnet0-${DNS}"
          - Fn::ImportValue: !Sub "PrivateSubnet1-${DNS}"
      PlatformVersion: 1.4.0
      PropagateTags: SERVICE
      SchedulingStrategy:  REPLICA
      ServiceName: ecs-queuefixity
      ServiceRegistries:
      - RegistryArn:
          Fn::GetAtt:
          - AptqueuefixityServiceDiscoveryEntry
          - Arn
      Tags:
      - Key: Environment
        Value: !Ref "DNS"
      - Key: Service
        Value: preserv
      TaskDefinition: !Ref AptqueuefixityTaskDefinition

  AptqueuefixityServiceDiscoveryEntry:
    Type: AWS::ServiceDiscovery::Service
    Properties:
      Description: '"aptqueuefixity" service discovery entry in Cloud Map'
      DnsConfig:
        DnsRecords:
        - TTL: 60
          Type: A
        RoutingPolicy: MULTIVALUE
      HealthCheckCustomConfig:
        FailureThreshold: 1
      Name: queuefixity.preserv
      NamespaceId:
        Fn::ImportValue: !Sub "NameSpace-${DNS}"


  AptqueuefixityTaskDefinition:
    Type: AWS::ECS::TaskDefinition
    Properties:
      ContainerDefinitions:
      - Command:
        - us-east-1.compute.internal
        - !Ref "DNS"
        Essential: false
        Image: docker/ecs-searchdomain-sidecar:latest
        LogConfiguration:
          LogDriver: awslogs
          Options:
            awslogs-group: !Ref LogGroup
            awslogs-region: !Ref AWS::Region
            awslogs-stream-prefix: sidecar
        Name: Aptqueuefixity_ResolvConf_InitContainer
      - DependsOn:
        - Condition: SUCCESS
          ContainerName: Aptqueuefixity_ResolvConf_InitContainer
        Secrets:
        - Name: MAX_DAYS_SINCE_LAST_FIXITY
          ValueFrom: !Sub arn:aws:ssm:us-east-1:997427182289:parameter/${Envn}/PRESERV/MAX_DAYS_SINCE_LAST_FIXITY
        - Name: LOG_DIR
          ValueFrom: !Sub arn:aws:ssm:us-east-1:997427182289:parameter/${Envn}/PRESERV/LOG_DIR
        - Name: APT_DELETE_BUFFER_SIZE
          ValueFrom: !Sub arn:aws:ssm:us-east-1:997427182289:parameter/${Envn}/PRESERV/APT_DELETE_BUFFER_SIZE
        - Name: APT_DELETE_WORKERS
          ValueFrom: !Sub arn:aws:ssm:us-east-1:997427182289:parameter/${Envn}/PRESERV/APT_DELETE_WORKERS
        - Name: APT_FIXITY_BUFFER_SIZE
          ValueFrom: !Sub arn:aws:ssm:us-east-1:997427182289:parameter/${Envn}/PRESERV/APT_FIXITY_BUFFER_SIZE
        - Name: APT_FIXITY_WORKERS
          ValueFrom: !Sub arn:aws:ssm:us-east-1:997427182289:parameter/${Envn}/PRESERV/APT_FIXITY_WORKERS
        - Name: FILE_RESTORER_BUFFER_SIZE
          ValueFrom: !Sub arn:aws:ssm:us-east-1:997427182289:parameter/${Envn}/PRESERV/FILE_RESTORER_BUFFER_SIZE
        - Name: FILE_RESTORER_WORKERS
          ValueFrom: !Sub arn:aws:ssm:us-east-1:997427182289:parameter/${Envn}/PRESERV/FILE_RESTORER_WORKERS
        - Name: GLACIER_RESTORER_BUFFER_SIZE
          ValueFrom: !Sub arn:aws:ssm:us-east-1:997427182289:parameter/${Envn}/PRESERV/GLACIER_RESTORER_BUFFER_SIZE
        - Name: GLACIER_RESTORER_WORKERS
          ValueFrom: !Sub arn:aws:ssm:us-east-1:997427182289:parameter/${Envn}/PRESERV/GLACIER_RESTORER_WORKERS
        - Name: INGEST_CLEANUP_BUFFER_SIZE
          ValueFrom: !Sub arn:aws:ssm:us-east-1:997427182289:parameter/${Envn}/PRESERV/INGEST_CLEANUP_BUFFER_SIZE
        - Name: INGEST_CLEANUP_WORKERS
          ValueFrom: !Sub arn:aws:ssm:us-east-1:997427182289:parameter/${Envn}/PRESERV/INGEST_CLEANUP_WORKERS
        - Name: INGEST_FORMAT_IDENTIFIER_BUFFER_SIZE
          ValueFrom: !Sub arn:aws:ssm:us-east-1:997427182289:parameter/${Envn}/PRESERV/INGEST_FORMAT_IDENTIFIER_BUFFER_SIZE
        - Name: INGEST_FORMAT_IDENTIFIER_WORKERS
          ValueFrom: !Sub arn:aws:ssm:us-east-1:997427182289:parameter/${Envn}/PRESERV/INGEST_FORMAT_IDENTIFIER_WORKERS
        - Name: INGEST_PRESERVATION_UPLOADER_BUFFER_SIZE
          ValueFrom: !Sub arn:aws:ssm:us-east-1:997427182289:parameter/${Envn}/PRESERV/INGEST_PRESERVATION_UPLOADER_BUFFER_SIZE
        - Name: INGEST_PRESERVATION_UPLOADER_WORKERS
          ValueFrom: !Sub arn:aws:ssm:us-east-1:997427182289:parameter/${Envn}/PRESERV/INGEST_PRESERVATION_UPLOADER_WORKERS
        - Name: INGEST_PRE_FETCH_BUFFER_SIZE
          ValueFrom: !Sub arn:aws:ssm:us-east-1:997427182289:parameter/${Envn}/PRESERV/INGEST_PRE_FETCH_BUFFER_SIZE
        - Name: INGEST_PRE_FETCH_WORKERS
          ValueFrom: !Sub arn:aws:ssm:us-east-1:997427182289:parameter/${Envn}/PRESERV/INGEST_PRE_FETCH_WORKERS
        - Name: INGEST_STAGING_UPLOADER_BUFFER_SIZE
          ValueFrom: !Sub arn:aws:ssm:us-east-1:997427182289:parameter/${Envn}/PRESERV/INGEST_STAGING_UPLOADER_BUFFER_SIZE
        - Name: INGEST_STAGING_UPLOADER_WORKERS
          ValueFrom: !Sub arn:aws:ssm:us-east-1:997427182289:parameter/${Envn}/PRESERV/INGEST_STAGING_UPLOADER_WORKERS
        - Name: INGEST_VALIDATOR_BUFFER_SIZE
          ValueFrom: !Sub arn:aws:ssm:us-east-1:997427182289:parameter/${Envn}/PRESERV/INGEST_VALIDATOR_BUFFER_SIZE
        - Name: INGEST_VALIDATOR_WORKERS
          ValueFrom: !Sub arn:aws:ssm:us-east-1:997427182289:parameter/${Envn}/PRESERV/INGEST_VALIDATOR_WORKERS
        - Name: INGEST_PRESERVATION_VERIFIER_BUFFER_SIZE
          ValueFrom: !Sub arn:aws:ssm:us-east-1:997427182289:parameter/${Envn}/PRESERV/INGEST_PRESERVATION_VERIFIER_BUFFER_SIZE
        - Name: INGEST_PRESERVATION_VERIFIER_WORKERS
          ValueFrom: !Sub arn:aws:ssm:us-east-1:997427182289:parameter/${Envn}/PRESERV/INGEST_PRESERVATION_VERIFIER_WORKERS
        - Name: BAG_RESTORER_BUFFER_SIZE
          ValueFrom: !Sub arn:aws:ssm:us-east-1:997427182289:parameter/${Envn}/PRESERV/BAG_RESTORER_BUFFER_SIZE
        - Name: BAG_RESTORER_WORKERS
          ValueFrom: !Sub arn:aws:ssm:us-east-1:997427182289:parameter/${Envn}/PRESERV/BAG_RESTORER_WORKERS
        - Name: REINGEST_MANAGER_BUFFER_SIZE
          ValueFrom: !Sub arn:aws:ssm:us-east-1:997427182289:parameter/${Envn}/PRESERV/REINGEST_MANAGER_BUFFER_SIZE
        - Name: REINGEST_MANAGER_WORKERS
          ValueFrom: !Sub arn:aws:ssm:us-east-1:997427182289:parameter/${Envn}/PRESERV/REINGEST_MANAGER_WORKERS
        - Name: INGEST_RECORDER_BUFFER_SIZE
          ValueFrom: !Sub arn:aws:ssm:us-east-1:997427182289:parameter/${Envn}/PRESERV/INGEST_RECORDER_BUFFER_SIZE
        - Name: INGEST_RECORDER_WORKERS
          ValueFrom: !Sub arn:aws:ssm:us-east-1:997427182289:parameter/${Envn}/PRESERV/INGEST_RECORDER_WORKERS
        - Name: BUCKET_GLACIER_DEEP_OH
          ValueFrom: !Sub arn:aws:ssm:us-east-1:997427182289:parameter/${Envn}/PRESERV/BUCKET_GLACIER_DEEP_OH
        - Name: BUCKET_GLACIER_DEEP_OR
          ValueFrom: !Sub arn:aws:ssm:us-east-1:997427182289:parameter/${Envn}/PRESERV/BUCKET_GLACIER_DEEP_OR
        - Name: BUCKET_GLACIER_DEEP_VA
          ValueFrom: !Sub arn:aws:ssm:us-east-1:997427182289:parameter/${Envn}/PRESERV/BUCKET_GLACIER_DEEP_VA
        - Name: BUCKET_GLACIER_OH
          ValueFrom: !Sub arn:aws:ssm:us-east-1:997427182289:parameter/${Envn}/PRESERV/BUCKET_GLACIER_OH
        - Name: BUCKET_GLACIER_OR
          ValueFrom: !Sub arn:aws:ssm:us-east-1:997427182289:parameter/${Envn}/PRESERV/BUCKET_GLACIER_OR
        - Name: BUCKET_GLACIER_VA
          ValueFrom: !Sub arn:aws:ssm:us-east-1:997427182289:parameter/${Envn}/PRESERV/BUCKET_GLACIER_VA
        - Name: BUCKET_STANDARD_OR
          ValueFrom: !Sub arn:aws:ssm:us-east-1:997427182289:parameter/${Envn}/PRESERV/BUCKET_STANDARD_OR
        - Name: BUCKET_STANDARD_VA
          ValueFrom: !Sub arn:aws:ssm:us-east-1:997427182289:parameter/${Envn}/PRESERV/BUCKET_STANDARD_VA
        - Name: BUCKET_WASABI_OR
          ValueFrom: !Sub arn:aws:ssm:us-east-1:997427182289:parameter/${Envn}/PRESERV/BUCKET_WASABI_OR
        - Name: BUCKET_WASABI_VA
          ValueFrom: !Sub arn:aws:ssm:us-east-1:997427182289:parameter/${Envn}/PRESERV/BUCKET_WASABI_VA
        - Name: NSQ_LOOKUPD
          ValueFrom: !Sub arn:aws:ssm:us-east-1:997427182289:parameter/${Envn}/PRESERV/NSQ_LOOKUP
        - Name: NSQ_URL
          ValueFrom: !Sub arn:aws:ssm:us-east-1:997427182289:parameter/${Envn}/PRESERV/NSQ_URL
        - Name: PRESERV_REGISTRY_API_KEY
          ValueFrom: !Sub arn:aws:ssm:us-east-1:997427182289:parameter/${Envn}/PRESERV/PRESERV_REGISTRY_API_KEY
        - Name: PRESERV_REGISTRY_API_USER
          ValueFrom: !Sub arn:aws:ssm:us-east-1:997427182289:parameter/${Envn}/PRESERV/PRESERV_REGISTRY_API_USER
        - Name: PRESERV_REGISTRY_URL
          ValueFrom: !Sub arn:aws:ssm:us-east-1:997427182289:parameter/${Envn}/PRESERV/PRESERV_REGISTRY_URL
        - Name: REDIS_URL
          ValueFrom: !Sub arn:aws:ssm:us-east-1:997427182289:parameter/${Envn}/PRESERV/REDIS_URL
        - Name: S3_AWS_HOST
          ValueFrom: !Sub arn:aws:ssm:us-east-1:997427182289:parameter/${Envn}/PRESERV/S3_AWS_HOST
        - Name: S3_AWS_KEY
          ValueFrom: !Sub arn:aws:ssm:us-east-1:997427182289:parameter/${Envn}/PRESERV/S3_AWS_KEY
        - Name: S3_AWS_SECRET
          ValueFrom: !Sub arn:aws:ssm:us-east-1:997427182289:parameter/${Envn}/PRESERV/S3_AWS_SECRET
        - Name: S3_WASABI_HOST_OR
          ValueFrom: !Sub arn:aws:ssm:us-east-1:997427182289:parameter/${Envn}/PRESERV/S3_WASABI_HOST_OR
        - Name: S3_WASABI_HOST_VA
          ValueFrom: !Sub arn:aws:ssm:us-east-1:997427182289:parameter/${Envn}/PRESERV/S3_WASABI_HOST_VA
        - Name: S3_WASABI_KEY
          ValueFrom: !Sub arn:aws:ssm:us-east-1:997427182289:parameter/${Envn}/PRESERV/S3_WASABI_KEY
        - Name: S3_WASABI_SECRET
          ValueFrom: !Sub arn:aws:ssm:us-east-1:997427182289:parameter/${Envn}/PRESERV/S3_WASABI_SECRET
        - Name: STAGING_BUCKET
          ValueFrom: !Sub arn:aws:ssm:us-east-1:997427182289:parameter/${Envn}/PRESERV/STAGING_BUCKET 
        - Name: QUEUE_FIXITY_INTERVAL
          ValueFrom: !Sub arn:aws:ssm:us-east-1:997427182289:parameter/${Envn}/PRESERV/QUEUE_FIXITY_INTERVAL
        - Name: MAX_FIXITY_ITEMS_PER_RUN
          ValueFrom: !Sub arn:aws:ssm:us-east-1:997427182289:parameter/${Envn}/PRESERV/MAX_FIXITY_ITEMS_PER_RUN
        - Name: APT_QUEUE_INTERVAL
          ValueFrom: !Sub arn:aws:ssm:us-east-1:997427182289:parameter/${Envn}/PRESERV/APT_QUEUE_INTERVAL
        Essential: true
        StopTimeout: 120
<<<<<<< HEAD
        Image: docker.io/aptrust/apt_queue_fixity:43aba66-master
=======
        Image: docker.io/aptrust/apt_queue_fixity:0ccb252-master
>>>>>>> db8d4a6b
        LinuxParameters: {}
        LogConfiguration:
          LogDriver: awslogs
          Options:
            awslogs-group: !Ref LogGroup
            awslogs-region: !Ref AWS::Region
            awslogs-stream-prefix: aptqueuefixity
        Name: queuefixity
      Cpu: "256"
      TaskRoleArn:
        Fn::ImportValue: !Sub "FargateIAMRole-${DNS}"
      ExecutionRoleArn:
        Fn::ImportValue: !Sub "ECSServiceRole-${DNS}"
      Family: !Sub 'queuefixity-${FamTag}'
      Memory: "512"
      NetworkMode: awsvpc
      RequiresCompatibilities:
      - FARGATE

  BagrestorerService:
    Type: AWS::ECS::Service
    Properties:
      Cluster:
        Fn::GetAtt:
        - Cluster
        - Arn
      DeploymentConfiguration:
        MaximumPercent: 200
        MinimumHealthyPercent: 100
      DeploymentController:
        Type: ECS
      DesiredCount: 1
      EnableExecuteCommand: true
    #  LaunchType: FARGATE
      NetworkConfiguration:
        AwsvpcConfiguration:
          AssignPublicIp: ENABLED
          SecurityGroups:
          - Fn::ImportValue: !Sub "PreservSecurityGroup-${DNS}"
          - Fn::ImportValue: !Sub "UnifiedSecurityGroup-${DNS}"
          Subnets:
          - Fn::ImportValue: !Sub "PrivateSubnet0-${DNS}"
          - Fn::ImportValue: !Sub "PrivateSubnet1-${DNS}"
      PlatformVersion: 1.4.0
      PropagateTags: SERVICE
      SchedulingStrategy: REPLICA
      ServiceName: ecs-bagrestorer
      ServiceRegistries:
      - RegistryArn:
          Fn::GetAtt:
          - BagrestorerServiceDiscoveryEntry
          - Arn
      Tags:
      - Key: Environment
        Value: !Ref "DNS"
      - Key: Service
        Value: preserv
      TaskDefinition: !Ref BagrestorerTaskDefinition

  BagrestorerServiceDiscoveryEntry:
    Type: AWS::ServiceDiscovery::Service
    Properties:
      Description: '"bagrestorer" service discovery entry in Cloud Map'
      DnsConfig:
        DnsRecords:
        - TTL: 60
          Type: A
        RoutingPolicy: MULTIVALUE
      HealthCheckCustomConfig:
        FailureThreshold: 1
      Name: bagrestorer.preserv
      NamespaceId:
        Fn::ImportValue: !Sub "NameSpace-${DNS}"

  BagrestorerTaskDefinition:
    Type: AWS::ECS::TaskDefinition
    Properties:
      ContainerDefinitions:
      - Command:
        - us-east-1.compute.internal
        - !Ref "DNS"
        Essential: false
        Image: docker/ecs-searchdomain-sidecar:latest
        LogConfiguration:
          LogDriver: awslogs
          Options:
            awslogs-group: !Ref LogGroup
            awslogs-region: !Ref AWS::Region
            awslogs-stream-prefix: sidecar
        Name: Bagrestorer_ResolvConf_InitContainer
      - DependsOn:
        - Condition: SUCCESS
          ContainerName: Bagrestorer_ResolvConf_InitContainer
        Secrets:
        - Name: MAX_DAYS_SINCE_LAST_FIXITY
          ValueFrom: !Sub arn:aws:ssm:us-east-1:997427182289:parameter/${Envn}/PRESERV/MAX_DAYS_SINCE_LAST_FIXITY
        - Name: LOG_DIR
          ValueFrom: !Sub arn:aws:ssm:us-east-1:997427182289:parameter/${Envn}/PRESERV/LOG_DIR
        - Name: APT_DELETE_BUFFER_SIZE
          ValueFrom: !Sub arn:aws:ssm:us-east-1:997427182289:parameter/${Envn}/PRESERV/APT_DELETE_BUFFER_SIZE
        - Name: APT_DELETE_WORKERS
          ValueFrom: !Sub arn:aws:ssm:us-east-1:997427182289:parameter/${Envn}/PRESERV/APT_DELETE_WORKERS
        - Name: APT_FIXITY_BUFFER_SIZE
          ValueFrom: !Sub arn:aws:ssm:us-east-1:997427182289:parameter/${Envn}/PRESERV/APT_FIXITY_BUFFER_SIZE
        - Name: APT_FIXITY_WORKERS
          ValueFrom: !Sub arn:aws:ssm:us-east-1:997427182289:parameter/${Envn}/PRESERV/APT_FIXITY_WORKERS
        - Name: FILE_RESTORER_BUFFER_SIZE
          ValueFrom: !Sub arn:aws:ssm:us-east-1:997427182289:parameter/${Envn}/PRESERV/FILE_RESTORER_BUFFER_SIZE
        - Name: FILE_RESTORER_WORKERS
          ValueFrom: !Sub arn:aws:ssm:us-east-1:997427182289:parameter/${Envn}/PRESERV/FILE_RESTORER_WORKERS
        - Name: GLACIER_RESTORER_BUFFER_SIZE
          ValueFrom: !Sub arn:aws:ssm:us-east-1:997427182289:parameter/${Envn}/PRESERV/GLACIER_RESTORER_BUFFER_SIZE
        - Name: GLACIER_RESTORER_WORKERS
          ValueFrom: !Sub arn:aws:ssm:us-east-1:997427182289:parameter/${Envn}/PRESERV/GLACIER_RESTORER_WORKERS
        - Name: INGEST_CLEANUP_BUFFER_SIZE
          ValueFrom: !Sub arn:aws:ssm:us-east-1:997427182289:parameter/${Envn}/PRESERV/INGEST_CLEANUP_BUFFER_SIZE
        - Name: INGEST_CLEANUP_WORKERS
          ValueFrom: !Sub arn:aws:ssm:us-east-1:997427182289:parameter/${Envn}/PRESERV/INGEST_CLEANUP_WORKERS
        - Name: INGEST_FORMAT_IDENTIFIER_BUFFER_SIZE
          ValueFrom: !Sub arn:aws:ssm:us-east-1:997427182289:parameter/${Envn}/PRESERV/INGEST_FORMAT_IDENTIFIER_BUFFER_SIZE
        - Name: INGEST_FORMAT_IDENTIFIER_WORKERS
          ValueFrom: !Sub arn:aws:ssm:us-east-1:997427182289:parameter/${Envn}/PRESERV/INGEST_FORMAT_IDENTIFIER_WORKERS
        - Name: INGEST_PRESERVATION_UPLOADER_BUFFER_SIZE
          ValueFrom: !Sub arn:aws:ssm:us-east-1:997427182289:parameter/${Envn}/PRESERV/INGEST_PRESERVATION_UPLOADER_BUFFER_SIZE
        - Name: INGEST_PRESERVATION_UPLOADER_WORKERS
          ValueFrom: !Sub arn:aws:ssm:us-east-1:997427182289:parameter/${Envn}/PRESERV/INGEST_PRESERVATION_UPLOADER_WORKERS
        - Name: INGEST_PRE_FETCH_BUFFER_SIZE
          ValueFrom: !Sub arn:aws:ssm:us-east-1:997427182289:parameter/${Envn}/PRESERV/INGEST_PRE_FETCH_BUFFER_SIZE
        - Name: INGEST_PRE_FETCH_WORKERS
          ValueFrom: !Sub arn:aws:ssm:us-east-1:997427182289:parameter/${Envn}/PRESERV/INGEST_PRE_FETCH_WORKERS
        - Name: INGEST_STAGING_UPLOADER_BUFFER_SIZE
          ValueFrom: !Sub arn:aws:ssm:us-east-1:997427182289:parameter/${Envn}/PRESERV/INGEST_STAGING_UPLOADER_BUFFER_SIZE
        - Name: INGEST_STAGING_UPLOADER_WORKERS
          ValueFrom: !Sub arn:aws:ssm:us-east-1:997427182289:parameter/${Envn}/PRESERV/INGEST_STAGING_UPLOADER_WORKERS
        - Name: INGEST_VALIDATOR_BUFFER_SIZE
          ValueFrom: !Sub arn:aws:ssm:us-east-1:997427182289:parameter/${Envn}/PRESERV/INGEST_VALIDATOR_BUFFER_SIZE
        - Name: INGEST_VALIDATOR_WORKERS
          ValueFrom: !Sub arn:aws:ssm:us-east-1:997427182289:parameter/${Envn}/PRESERV/INGEST_VALIDATOR_WORKERS
        - Name: INGEST_PRESERVATION_VERIFIER_BUFFER_SIZE
          ValueFrom: !Sub arn:aws:ssm:us-east-1:997427182289:parameter/${Envn}/PRESERV/INGEST_PRESERVATION_VERIFIER_BUFFER_SIZE
        - Name: INGEST_PRESERVATION_VERIFIER_WORKERS
          ValueFrom: !Sub arn:aws:ssm:us-east-1:997427182289:parameter/${Envn}/PRESERV/INGEST_PRESERVATION_VERIFIER_WORKERS
        - Name: BAG_RESTORER_BUFFER_SIZE
          ValueFrom: !Sub arn:aws:ssm:us-east-1:997427182289:parameter/${Envn}/PRESERV/BAG_RESTORER_BUFFER_SIZE
        - Name: BAG_RESTORER_WORKERS
          ValueFrom: !Sub arn:aws:ssm:us-east-1:997427182289:parameter/${Envn}/PRESERV/BAG_RESTORER_WORKERS
        - Name: REINGEST_MANAGER_BUFFER_SIZE
          ValueFrom: !Sub arn:aws:ssm:us-east-1:997427182289:parameter/${Envn}/PRESERV/REINGEST_MANAGER_BUFFER_SIZE
        - Name: REINGEST_MANAGER_WORKERS
          ValueFrom: !Sub arn:aws:ssm:us-east-1:997427182289:parameter/${Envn}/PRESERV/REINGEST_MANAGER_WORKERS
        - Name: INGEST_RECORDER_BUFFER_SIZE
          ValueFrom: !Sub arn:aws:ssm:us-east-1:997427182289:parameter/${Envn}/PRESERV/INGEST_RECORDER_BUFFER_SIZE
        - Name: INGEST_RECORDER_WORKERS
          ValueFrom: !Sub arn:aws:ssm:us-east-1:997427182289:parameter/${Envn}/PRESERV/INGEST_RECORDER_WORKERS
        - Name: BUCKET_GLACIER_DEEP_OH
          ValueFrom: !Sub arn:aws:ssm:us-east-1:997427182289:parameter/${Envn}/PRESERV/BUCKET_GLACIER_DEEP_OH
        - Name: BUCKET_GLACIER_DEEP_OR
          ValueFrom: !Sub arn:aws:ssm:us-east-1:997427182289:parameter/${Envn}/PRESERV/BUCKET_GLACIER_DEEP_OR
        - Name: BUCKET_GLACIER_DEEP_VA
          ValueFrom: !Sub arn:aws:ssm:us-east-1:997427182289:parameter/${Envn}/PRESERV/BUCKET_GLACIER_DEEP_VA
        - Name: BUCKET_GLACIER_OH
          ValueFrom: !Sub arn:aws:ssm:us-east-1:997427182289:parameter/${Envn}/PRESERV/BUCKET_GLACIER_OH
        - Name: BUCKET_GLACIER_OR
          ValueFrom: !Sub arn:aws:ssm:us-east-1:997427182289:parameter/${Envn}/PRESERV/BUCKET_GLACIER_OR
        - Name: BUCKET_GLACIER_VA
          ValueFrom: !Sub arn:aws:ssm:us-east-1:997427182289:parameter/${Envn}/PRESERV/BUCKET_GLACIER_VA
        - Name: BUCKET_STANDARD_OR
          ValueFrom: !Sub arn:aws:ssm:us-east-1:997427182289:parameter/${Envn}/PRESERV/BUCKET_STANDARD_OR
        - Name: BUCKET_STANDARD_VA
          ValueFrom: !Sub arn:aws:ssm:us-east-1:997427182289:parameter/${Envn}/PRESERV/BUCKET_STANDARD_VA
        - Name: BUCKET_WASABI_OR
          ValueFrom: !Sub arn:aws:ssm:us-east-1:997427182289:parameter/${Envn}/PRESERV/BUCKET_WASABI_OR
        - Name: BUCKET_WASABI_VA
          ValueFrom: !Sub arn:aws:ssm:us-east-1:997427182289:parameter/${Envn}/PRESERV/BUCKET_WASABI_VA
        - Name: NSQ_LOOKUPD
          ValueFrom: !Sub arn:aws:ssm:us-east-1:997427182289:parameter/${Envn}/PRESERV/NSQ_LOOKUP
        - Name: NSQ_URL
          ValueFrom: !Sub arn:aws:ssm:us-east-1:997427182289:parameter/${Envn}/PRESERV/NSQ_URL
        - Name: PRESERV_REGISTRY_API_KEY
          ValueFrom: !Sub arn:aws:ssm:us-east-1:997427182289:parameter/${Envn}/PRESERV/PRESERV_REGISTRY_API_KEY
        - Name: PRESERV_REGISTRY_API_USER
          ValueFrom: !Sub arn:aws:ssm:us-east-1:997427182289:parameter/${Envn}/PRESERV/PRESERV_REGISTRY_API_USER
        - Name: PRESERV_REGISTRY_URL
          ValueFrom: !Sub arn:aws:ssm:us-east-1:997427182289:parameter/${Envn}/PRESERV/PRESERV_REGISTRY_URL
        - Name: REDIS_URL
          ValueFrom: !Sub arn:aws:ssm:us-east-1:997427182289:parameter/${Envn}/PRESERV/REDIS_URL
        - Name: S3_AWS_HOST
          ValueFrom: !Sub arn:aws:ssm:us-east-1:997427182289:parameter/${Envn}/PRESERV/S3_AWS_HOST
        - Name: S3_AWS_KEY
          ValueFrom: !Sub arn:aws:ssm:us-east-1:997427182289:parameter/${Envn}/PRESERV/S3_AWS_KEY
        - Name: S3_AWS_SECRET
          ValueFrom: !Sub arn:aws:ssm:us-east-1:997427182289:parameter/${Envn}/PRESERV/S3_AWS_SECRET
        - Name: S3_WASABI_HOST_OR
          ValueFrom: !Sub arn:aws:ssm:us-east-1:997427182289:parameter/${Envn}/PRESERV/S3_WASABI_HOST_OR
        - Name: S3_WASABI_HOST_VA
          ValueFrom: !Sub arn:aws:ssm:us-east-1:997427182289:parameter/${Envn}/PRESERV/S3_WASABI_HOST_VA
        - Name: S3_WASABI_KEY
          ValueFrom: !Sub arn:aws:ssm:us-east-1:997427182289:parameter/${Envn}/PRESERV/S3_WASABI_KEY
        - Name: S3_WASABI_SECRET
          ValueFrom: !Sub arn:aws:ssm:us-east-1:997427182289:parameter/${Envn}/PRESERV/S3_WASABI_SECRET
        - Name: STAGING_BUCKET
          ValueFrom: !Sub arn:aws:ssm:us-east-1:997427182289:parameter/${Envn}/PRESERV/STAGING_BUCKET 
        - Name: QUEUE_FIXITY_INTERVAL
          ValueFrom: !Sub arn:aws:ssm:us-east-1:997427182289:parameter/${Envn}/PRESERV/QUEUE_FIXITY_INTERVAL
        - Name: MAX_FIXITY_ITEMS_PER_RUN
          ValueFrom: !Sub arn:aws:ssm:us-east-1:997427182289:parameter/${Envn}/PRESERV/MAX_FIXITY_ITEMS_PER_RUN
        - Name: APT_QUEUE_INTERVAL
          ValueFrom: !Sub arn:aws:ssm:us-east-1:997427182289:parameter/${Envn}/PRESERV/APT_QUEUE_INTERVAL
        Essential: true
        StopTimeout: 120
<<<<<<< HEAD
        Image: docker.io/aptrust/bag_restorer:43aba66-master
=======
        Image: docker.io/aptrust/bag_restorer:0ccb252-master
>>>>>>> db8d4a6b
        LinuxParameters: {}
        LogConfiguration:
          LogDriver: awslogs
          Options:
            awslogs-group: !Ref LogGroup
            awslogs-region: !Ref AWS::Region
            awslogs-stream-prefix: bagrestorer
        Name: bagrestorer
      Cpu: "256"
      TaskRoleArn:
        Fn::ImportValue: !Sub "FargateIAMRole-${DNS}"
      ExecutionRoleArn:
        Fn::ImportValue: !Sub "ECSServiceRole-${DNS}"
      Family: !Sub 'bagrestorer-${FamTag}'
      Memory: "512"
      NetworkMode: awsvpc
      RequiresCompatibilities:
      - FARGATE


  FilerestorerService:
    Type: AWS::ECS::Service
    Properties:
      Cluster:
        Fn::GetAtt:
        - Cluster
        - Arn
      DeploymentConfiguration:
        MaximumPercent: 200
        MinimumHealthyPercent: 100
      DeploymentController:
        Type: ECS
      DesiredCount: 1
      EnableExecuteCommand: true
    #  LaunchType: FARGATE
      NetworkConfiguration:
        AwsvpcConfiguration:
          AssignPublicIp: ENABLED
          SecurityGroups:
          - Fn::ImportValue: !Sub "PreservSecurityGroup-${DNS}"
          - Fn::ImportValue: !Sub "UnifiedSecurityGroup-${DNS}"
          Subnets:
          - Fn::ImportValue: !Sub "PrivateSubnet0-${DNS}"
          - Fn::ImportValue: !Sub "PrivateSubnet1-${DNS}"
      PlatformVersion: 1.4.0
      PropagateTags: SERVICE
      SchedulingStrategy: REPLICA
      ServiceName: ecs-filerestorer
      ServiceRegistries:
      - RegistryArn:
          Fn::GetAtt:
          - FilerestorerServiceDiscoveryEntry
          - Arn
      Tags:
      - Key: Environment
        Value: !Ref "DNS"
      - Key: Service
        Value: preserv
      TaskDefinition: !Ref FilerestorerTaskDefinition

  FilerestorerServiceDiscoveryEntry:
    Type: AWS::ServiceDiscovery::Service
    Properties:
      Description: '"filerestorer" service discovery entry in Cloud Map'
      DnsConfig:
        DnsRecords:
        - TTL: 60
          Type: A
        RoutingPolicy: MULTIVALUE
      HealthCheckCustomConfig:
        FailureThreshold: 1
      Name: filerestorer.preserv
      NamespaceId:
        Fn::ImportValue: !Sub "NameSpace-${DNS}"

  FilerestorerTaskDefinition:
    Type: AWS::ECS::TaskDefinition
    Properties:
      ContainerDefinitions:
      - Command:
        - us-east-1.compute.internal
        - !Ref "DNS"
        Essential: false
        Image: docker/ecs-searchdomain-sidecar:latest
        LogConfiguration:
          LogDriver: awslogs
          Options:
            awslogs-group: !Ref LogGroup
            awslogs-region: !Ref AWS::Region
            awslogs-stream-prefix: sidecar
        Name: Filerestorer_ResolvConf_InitContainer
      - DependsOn:
        - Condition: SUCCESS
          ContainerName: Filerestorer_ResolvConf_InitContainer
        Secrets:
        - Name: MAX_DAYS_SINCE_LAST_FIXITY
          ValueFrom: !Sub arn:aws:ssm:us-east-1:997427182289:parameter/${Envn}/PRESERV/MAX_DAYS_SINCE_LAST_FIXITY
        - Name: LOG_DIR
          ValueFrom: !Sub arn:aws:ssm:us-east-1:997427182289:parameter/${Envn}/PRESERV/LOG_DIR
        - Name: APT_DELETE_BUFFER_SIZE
          ValueFrom: !Sub arn:aws:ssm:us-east-1:997427182289:parameter/${Envn}/PRESERV/APT_DELETE_BUFFER_SIZE
        - Name: APT_DELETE_WORKERS
          ValueFrom: !Sub arn:aws:ssm:us-east-1:997427182289:parameter/${Envn}/PRESERV/APT_DELETE_WORKERS
        - Name: APT_FIXITY_BUFFER_SIZE
          ValueFrom: !Sub arn:aws:ssm:us-east-1:997427182289:parameter/${Envn}/PRESERV/APT_FIXITY_BUFFER_SIZE
        - Name: APT_FIXITY_WORKERS
          ValueFrom: !Sub arn:aws:ssm:us-east-1:997427182289:parameter/${Envn}/PRESERV/APT_FIXITY_WORKERS
        - Name: FILE_RESTORER_BUFFER_SIZE
          ValueFrom: !Sub arn:aws:ssm:us-east-1:997427182289:parameter/${Envn}/PRESERV/FILE_RESTORER_BUFFER_SIZE
        - Name: FILE_RESTORER_WORKERS
          ValueFrom: !Sub arn:aws:ssm:us-east-1:997427182289:parameter/${Envn}/PRESERV/FILE_RESTORER_WORKERS
        - Name: GLACIER_RESTORER_BUFFER_SIZE
          ValueFrom: !Sub arn:aws:ssm:us-east-1:997427182289:parameter/${Envn}/PRESERV/GLACIER_RESTORER_BUFFER_SIZE
        - Name: GLACIER_RESTORER_WORKERS
          ValueFrom: !Sub arn:aws:ssm:us-east-1:997427182289:parameter/${Envn}/PRESERV/GLACIER_RESTORER_WORKERS
        - Name: INGEST_CLEANUP_BUFFER_SIZE
          ValueFrom: !Sub arn:aws:ssm:us-east-1:997427182289:parameter/${Envn}/PRESERV/INGEST_CLEANUP_BUFFER_SIZE
        - Name: INGEST_CLEANUP_WORKERS
          ValueFrom: !Sub arn:aws:ssm:us-east-1:997427182289:parameter/${Envn}/PRESERV/INGEST_CLEANUP_WORKERS
        - Name: INGEST_FORMAT_IDENTIFIER_BUFFER_SIZE
          ValueFrom: !Sub arn:aws:ssm:us-east-1:997427182289:parameter/${Envn}/PRESERV/INGEST_FORMAT_IDENTIFIER_BUFFER_SIZE
        - Name: INGEST_FORMAT_IDENTIFIER_WORKERS
          ValueFrom: !Sub arn:aws:ssm:us-east-1:997427182289:parameter/${Envn}/PRESERV/INGEST_FORMAT_IDENTIFIER_WORKERS
        - Name: INGEST_PRESERVATION_UPLOADER_BUFFER_SIZE
          ValueFrom: !Sub arn:aws:ssm:us-east-1:997427182289:parameter/${Envn}/PRESERV/INGEST_PRESERVATION_UPLOADER_BUFFER_SIZE
        - Name: INGEST_PRESERVATION_UPLOADER_WORKERS
          ValueFrom: !Sub arn:aws:ssm:us-east-1:997427182289:parameter/${Envn}/PRESERV/INGEST_PRESERVATION_UPLOADER_WORKERS
        - Name: INGEST_PRE_FETCH_BUFFER_SIZE
          ValueFrom: !Sub arn:aws:ssm:us-east-1:997427182289:parameter/${Envn}/PRESERV/INGEST_PRE_FETCH_BUFFER_SIZE
        - Name: INGEST_PRE_FETCH_WORKERS
          ValueFrom: !Sub arn:aws:ssm:us-east-1:997427182289:parameter/${Envn}/PRESERV/INGEST_PRE_FETCH_WORKERS
        - Name: INGEST_STAGING_UPLOADER_BUFFER_SIZE
          ValueFrom: !Sub arn:aws:ssm:us-east-1:997427182289:parameter/${Envn}/PRESERV/INGEST_STAGING_UPLOADER_BUFFER_SIZE
        - Name: INGEST_STAGING_UPLOADER_WORKERS
          ValueFrom: !Sub arn:aws:ssm:us-east-1:997427182289:parameter/${Envn}/PRESERV/INGEST_STAGING_UPLOADER_WORKERS
        - Name: INGEST_VALIDATOR_BUFFER_SIZE
          ValueFrom: !Sub arn:aws:ssm:us-east-1:997427182289:parameter/${Envn}/PRESERV/INGEST_VALIDATOR_BUFFER_SIZE
        - Name: INGEST_VALIDATOR_WORKERS
          ValueFrom: !Sub arn:aws:ssm:us-east-1:997427182289:parameter/${Envn}/PRESERV/INGEST_VALIDATOR_WORKERS
        - Name: INGEST_PRESERVATION_VERIFIER_BUFFER_SIZE
          ValueFrom: !Sub arn:aws:ssm:us-east-1:997427182289:parameter/${Envn}/PRESERV/INGEST_PRESERVATION_VERIFIER_BUFFER_SIZE
        - Name: INGEST_PRESERVATION_VERIFIER_WORKERS
          ValueFrom: !Sub arn:aws:ssm:us-east-1:997427182289:parameter/${Envn}/PRESERV/INGEST_PRESERVATION_VERIFIER_WORKERS
        - Name: BAG_RESTORER_BUFFER_SIZE
          ValueFrom: !Sub arn:aws:ssm:us-east-1:997427182289:parameter/${Envn}/PRESERV/BAG_RESTORER_BUFFER_SIZE
        - Name: BAG_RESTORER_WORKERS
          ValueFrom: !Sub arn:aws:ssm:us-east-1:997427182289:parameter/${Envn}/PRESERV/BAG_RESTORER_WORKERS
        - Name: REINGEST_MANAGER_BUFFER_SIZE
          ValueFrom: !Sub arn:aws:ssm:us-east-1:997427182289:parameter/${Envn}/PRESERV/REINGEST_MANAGER_BUFFER_SIZE
        - Name: REINGEST_MANAGER_WORKERS
          ValueFrom: !Sub arn:aws:ssm:us-east-1:997427182289:parameter/${Envn}/PRESERV/REINGEST_MANAGER_WORKERS
        - Name: INGEST_RECORDER_BUFFER_SIZE
          ValueFrom: !Sub arn:aws:ssm:us-east-1:997427182289:parameter/${Envn}/PRESERV/INGEST_RECORDER_BUFFER_SIZE
        - Name: INGEST_RECORDER_WORKERS
          ValueFrom: !Sub arn:aws:ssm:us-east-1:997427182289:parameter/${Envn}/PRESERV/INGEST_RECORDER_WORKERS
        - Name: BUCKET_GLACIER_DEEP_OH
          ValueFrom: !Sub arn:aws:ssm:us-east-1:997427182289:parameter/${Envn}/PRESERV/BUCKET_GLACIER_DEEP_OH
        - Name: BUCKET_GLACIER_DEEP_OR
          ValueFrom: !Sub arn:aws:ssm:us-east-1:997427182289:parameter/${Envn}/PRESERV/BUCKET_GLACIER_DEEP_OR
        - Name: BUCKET_GLACIER_DEEP_VA
          ValueFrom: !Sub arn:aws:ssm:us-east-1:997427182289:parameter/${Envn}/PRESERV/BUCKET_GLACIER_DEEP_VA
        - Name: BUCKET_GLACIER_OH
          ValueFrom: !Sub arn:aws:ssm:us-east-1:997427182289:parameter/${Envn}/PRESERV/BUCKET_GLACIER_OH
        - Name: BUCKET_GLACIER_OR
          ValueFrom: !Sub arn:aws:ssm:us-east-1:997427182289:parameter/${Envn}/PRESERV/BUCKET_GLACIER_OR
        - Name: BUCKET_GLACIER_VA
          ValueFrom: !Sub arn:aws:ssm:us-east-1:997427182289:parameter/${Envn}/PRESERV/BUCKET_GLACIER_VA
        - Name: BUCKET_STANDARD_OR
          ValueFrom: !Sub arn:aws:ssm:us-east-1:997427182289:parameter/${Envn}/PRESERV/BUCKET_STANDARD_OR
        - Name: BUCKET_STANDARD_VA
          ValueFrom: !Sub arn:aws:ssm:us-east-1:997427182289:parameter/${Envn}/PRESERV/BUCKET_STANDARD_VA
        - Name: BUCKET_WASABI_OR
          ValueFrom: !Sub arn:aws:ssm:us-east-1:997427182289:parameter/${Envn}/PRESERV/BUCKET_WASABI_OR
        - Name: BUCKET_WASABI_VA
          ValueFrom: !Sub arn:aws:ssm:us-east-1:997427182289:parameter/${Envn}/PRESERV/BUCKET_WASABI_VA
        - Name: NSQ_LOOKUPD
          ValueFrom: !Sub arn:aws:ssm:us-east-1:997427182289:parameter/${Envn}/PRESERV/NSQ_LOOKUP
        - Name: NSQ_URL
          ValueFrom: !Sub arn:aws:ssm:us-east-1:997427182289:parameter/${Envn}/PRESERV/NSQ_URL
        - Name: PRESERV_REGISTRY_API_KEY
          ValueFrom: !Sub arn:aws:ssm:us-east-1:997427182289:parameter/${Envn}/PRESERV/PRESERV_REGISTRY_API_KEY
        - Name: PRESERV_REGISTRY_API_USER
          ValueFrom: !Sub arn:aws:ssm:us-east-1:997427182289:parameter/${Envn}/PRESERV/PRESERV_REGISTRY_API_USER
        - Name: PRESERV_REGISTRY_URL
          ValueFrom: !Sub arn:aws:ssm:us-east-1:997427182289:parameter/${Envn}/PRESERV/PRESERV_REGISTRY_URL
        - Name: REDIS_URL
          ValueFrom: !Sub arn:aws:ssm:us-east-1:997427182289:parameter/${Envn}/PRESERV/REDIS_URL
        - Name: S3_AWS_HOST
          ValueFrom: !Sub arn:aws:ssm:us-east-1:997427182289:parameter/${Envn}/PRESERV/S3_AWS_HOST
        - Name: S3_AWS_KEY
          ValueFrom: !Sub arn:aws:ssm:us-east-1:997427182289:parameter/${Envn}/PRESERV/S3_AWS_KEY
        - Name: S3_AWS_SECRET
          ValueFrom: !Sub arn:aws:ssm:us-east-1:997427182289:parameter/${Envn}/PRESERV/S3_AWS_SECRET
        - Name: S3_WASABI_HOST_OR
          ValueFrom: !Sub arn:aws:ssm:us-east-1:997427182289:parameter/${Envn}/PRESERV/S3_WASABI_HOST_OR
        - Name: S3_WASABI_HOST_VA
          ValueFrom: !Sub arn:aws:ssm:us-east-1:997427182289:parameter/${Envn}/PRESERV/S3_WASABI_HOST_VA
        - Name: S3_WASABI_KEY
          ValueFrom: !Sub arn:aws:ssm:us-east-1:997427182289:parameter/${Envn}/PRESERV/S3_WASABI_KEY
        - Name: S3_WASABI_SECRET
          ValueFrom: !Sub arn:aws:ssm:us-east-1:997427182289:parameter/${Envn}/PRESERV/S3_WASABI_SECRET
        - Name: STAGING_BUCKET
          ValueFrom: !Sub arn:aws:ssm:us-east-1:997427182289:parameter/${Envn}/PRESERV/STAGING_BUCKET 
        - Name: QUEUE_FIXITY_INTERVAL
          ValueFrom: !Sub arn:aws:ssm:us-east-1:997427182289:parameter/${Envn}/PRESERV/QUEUE_FIXITY_INTERVAL
        - Name: MAX_FIXITY_ITEMS_PER_RUN
          ValueFrom: !Sub arn:aws:ssm:us-east-1:997427182289:parameter/${Envn}/PRESERV/MAX_FIXITY_ITEMS_PER_RUN
        - Name: APT_QUEUE_INTERVAL
          ValueFrom: !Sub arn:aws:ssm:us-east-1:997427182289:parameter/${Envn}/PRESERV/APT_QUEUE_INTERVAL
        Essential: true
        StopTimeout: 120
<<<<<<< HEAD
        Image: docker.io/aptrust/file_restorer:43aba66-master
=======
        Image: docker.io/aptrust/file_restorer:0ccb252-master
>>>>>>> db8d4a6b
        LinuxParameters: {}
        LogConfiguration:
          LogDriver: awslogs
          Options:
            awslogs-group: !Ref LogGroup
            awslogs-region: !Ref AWS::Region
            awslogs-stream-prefix: filerestorer
        Name: filerestorer
      Cpu: "256"
      TaskRoleArn:
        Fn::ImportValue: !Sub "FargateIAMRole-${DNS}"
      ExecutionRoleArn:
        Fn::ImportValue: !Sub "ECSServiceRole-${DNS}"
      Family: !Sub 'filerestorer-${FamTag}'
      Memory: "512"
      NetworkMode: awsvpc
      RequiresCompatibilities:
      - FARGATE

  GlacierrestorerService:
    Type: AWS::ECS::Service
    Properties:
      Cluster:
        Fn::GetAtt:
        - Cluster
        - Arn
      DeploymentConfiguration:
        MaximumPercent: 200
        MinimumHealthyPercent: 100
      DeploymentController:
        Type: ECS
      DesiredCount: 1
      EnableExecuteCommand: true
    #  LaunchType: FARGATE
      NetworkConfiguration:
        AwsvpcConfiguration:
          AssignPublicIp: ENABLED
          SecurityGroups:
          - Fn::ImportValue: !Sub "PreservSecurityGroup-${DNS}"
          - Fn::ImportValue: !Sub "UnifiedSecurityGroup-${DNS}"
          Subnets:
          - Fn::ImportValue: !Sub "PrivateSubnet0-${DNS}"
          - Fn::ImportValue: !Sub "PrivateSubnet1-${DNS}"
      PlatformVersion: 1.4.0
      PropagateTags: SERVICE
      SchedulingStrategy: REPLICA
      ServiceName: ecs-glacierrestorer
      ServiceRegistries:
      - RegistryArn:
          Fn::GetAtt:
          - GlacierrestorerServiceDiscoveryEntry
          - Arn
      Tags:
      - Key: Environment
        Value: !Ref "DNS"
      - Key: Service
        Value: preserv
      TaskDefinition: !Ref GlacierrestorerTaskDefinition

  GlacierrestorerServiceDiscoveryEntry:
    Type: AWS::ServiceDiscovery::Service
    Properties:
      Description: '"glacierrestorer" service discovery entry in Cloud Map'
      DnsConfig:
        DnsRecords:
        - TTL: 60
          Type: A
        RoutingPolicy: MULTIVALUE
      HealthCheckCustomConfig:
        FailureThreshold: 1
      Name: glacierrestorer.preserv
      NamespaceId:
        Fn::ImportValue: !Sub "NameSpace-${DNS}"


  GlacierrestorerTaskDefinition:
    Type: AWS::ECS::TaskDefinition
    Properties:
      ContainerDefinitions:
      - Command:
        - us-east-1.compute.internal
        - !Ref "DNS"
        Essential: false
        Image: docker/ecs-searchdomain-sidecar:latest
        LogConfiguration:
          LogDriver: awslogs
          Options:
            awslogs-group: !Ref LogGroup
            awslogs-region: !Ref AWS::Region
            awslogs-stream-prefix: sidecar
        Name: Glacierrestorer_ResolvConf_InitContainer
      - DependsOn:
        - Condition: SUCCESS
          ContainerName: Glacierrestorer_ResolvConf_InitContainer
        Secrets:
        - Name: MAX_DAYS_SINCE_LAST_FIXITY
          ValueFrom: !Sub arn:aws:ssm:us-east-1:997427182289:parameter/${Envn}/PRESERV/MAX_DAYS_SINCE_LAST_FIXITY
        - Name: LOG_DIR
          ValueFrom: !Sub arn:aws:ssm:us-east-1:997427182289:parameter/${Envn}/PRESERV/LOG_DIR
        - Name: APT_DELETE_BUFFER_SIZE
          ValueFrom: !Sub arn:aws:ssm:us-east-1:997427182289:parameter/${Envn}/PRESERV/APT_DELETE_BUFFER_SIZE
        - Name: APT_DELETE_WORKERS
          ValueFrom: !Sub arn:aws:ssm:us-east-1:997427182289:parameter/${Envn}/PRESERV/APT_DELETE_WORKERS
        - Name: APT_FIXITY_BUFFER_SIZE
          ValueFrom: !Sub arn:aws:ssm:us-east-1:997427182289:parameter/${Envn}/PRESERV/APT_FIXITY_BUFFER_SIZE
        - Name: APT_FIXITY_WORKERS
          ValueFrom: !Sub arn:aws:ssm:us-east-1:997427182289:parameter/${Envn}/PRESERV/APT_FIXITY_WORKERS
        - Name: FILE_RESTORER_BUFFER_SIZE
          ValueFrom: !Sub arn:aws:ssm:us-east-1:997427182289:parameter/${Envn}/PRESERV/FILE_RESTORER_BUFFER_SIZE
        - Name: FILE_RESTORER_WORKERS
          ValueFrom: !Sub arn:aws:ssm:us-east-1:997427182289:parameter/${Envn}/PRESERV/FILE_RESTORER_WORKERS
        - Name: GLACIER_RESTORER_BUFFER_SIZE
          ValueFrom: !Sub arn:aws:ssm:us-east-1:997427182289:parameter/${Envn}/PRESERV/GLACIER_RESTORER_BUFFER_SIZE
        - Name: GLACIER_RESTORER_WORKERS
          ValueFrom: !Sub arn:aws:ssm:us-east-1:997427182289:parameter/${Envn}/PRESERV/GLACIER_RESTORER_WORKERS
        - Name: INGEST_CLEANUP_BUFFER_SIZE
          ValueFrom: !Sub arn:aws:ssm:us-east-1:997427182289:parameter/${Envn}/PRESERV/INGEST_CLEANUP_BUFFER_SIZE
        - Name: INGEST_CLEANUP_WORKERS
          ValueFrom: !Sub arn:aws:ssm:us-east-1:997427182289:parameter/${Envn}/PRESERV/INGEST_CLEANUP_WORKERS
        - Name: INGEST_FORMAT_IDENTIFIER_BUFFER_SIZE
          ValueFrom: !Sub arn:aws:ssm:us-east-1:997427182289:parameter/${Envn}/PRESERV/INGEST_FORMAT_IDENTIFIER_BUFFER_SIZE
        - Name: INGEST_FORMAT_IDENTIFIER_WORKERS
          ValueFrom: !Sub arn:aws:ssm:us-east-1:997427182289:parameter/${Envn}/PRESERV/INGEST_FORMAT_IDENTIFIER_WORKERS
        - Name: INGEST_PRESERVATION_UPLOADER_BUFFER_SIZE
          ValueFrom: !Sub arn:aws:ssm:us-east-1:997427182289:parameter/${Envn}/PRESERV/INGEST_PRESERVATION_UPLOADER_BUFFER_SIZE
        - Name: INGEST_PRESERVATION_UPLOADER_WORKERS
          ValueFrom: !Sub arn:aws:ssm:us-east-1:997427182289:parameter/${Envn}/PRESERV/INGEST_PRESERVATION_UPLOADER_WORKERS
        - Name: INGEST_PRE_FETCH_BUFFER_SIZE
          ValueFrom: !Sub arn:aws:ssm:us-east-1:997427182289:parameter/${Envn}/PRESERV/INGEST_PRE_FETCH_BUFFER_SIZE
        - Name: INGEST_PRE_FETCH_WORKERS
          ValueFrom: !Sub arn:aws:ssm:us-east-1:997427182289:parameter/${Envn}/PRESERV/INGEST_PRE_FETCH_WORKERS
        - Name: INGEST_STAGING_UPLOADER_BUFFER_SIZE
          ValueFrom: !Sub arn:aws:ssm:us-east-1:997427182289:parameter/${Envn}/PRESERV/INGEST_STAGING_UPLOADER_BUFFER_SIZE
        - Name: INGEST_STAGING_UPLOADER_WORKERS
          ValueFrom: !Sub arn:aws:ssm:us-east-1:997427182289:parameter/${Envn}/PRESERV/INGEST_STAGING_UPLOADER_WORKERS
        - Name: INGEST_VALIDATOR_BUFFER_SIZE
          ValueFrom: !Sub arn:aws:ssm:us-east-1:997427182289:parameter/${Envn}/PRESERV/INGEST_VALIDATOR_BUFFER_SIZE
        - Name: INGEST_VALIDATOR_WORKERS
          ValueFrom: !Sub arn:aws:ssm:us-east-1:997427182289:parameter/${Envn}/PRESERV/INGEST_VALIDATOR_WORKERS
        - Name: INGEST_PRESERVATION_VERIFIER_BUFFER_SIZE
          ValueFrom: !Sub arn:aws:ssm:us-east-1:997427182289:parameter/${Envn}/PRESERV/INGEST_PRESERVATION_VERIFIER_BUFFER_SIZE
        - Name: INGEST_PRESERVATION_VERIFIER_WORKERS
          ValueFrom: !Sub arn:aws:ssm:us-east-1:997427182289:parameter/${Envn}/PRESERV/INGEST_PRESERVATION_VERIFIER_WORKERS
        - Name: BAG_RESTORER_BUFFER_SIZE
          ValueFrom: !Sub arn:aws:ssm:us-east-1:997427182289:parameter/${Envn}/PRESERV/BAG_RESTORER_BUFFER_SIZE
        - Name: BAG_RESTORER_WORKERS
          ValueFrom: !Sub arn:aws:ssm:us-east-1:997427182289:parameter/${Envn}/PRESERV/BAG_RESTORER_WORKERS
        - Name: REINGEST_MANAGER_BUFFER_SIZE
          ValueFrom: !Sub arn:aws:ssm:us-east-1:997427182289:parameter/${Envn}/PRESERV/REINGEST_MANAGER_BUFFER_SIZE
        - Name: REINGEST_MANAGER_WORKERS
          ValueFrom: !Sub arn:aws:ssm:us-east-1:997427182289:parameter/${Envn}/PRESERV/REINGEST_MANAGER_WORKERS
        - Name: INGEST_RECORDER_BUFFER_SIZE
          ValueFrom: !Sub arn:aws:ssm:us-east-1:997427182289:parameter/${Envn}/PRESERV/INGEST_RECORDER_BUFFER_SIZE
        - Name: INGEST_RECORDER_WORKERS
          ValueFrom: !Sub arn:aws:ssm:us-east-1:997427182289:parameter/${Envn}/PRESERV/INGEST_RECORDER_WORKERS
        - Name: BUCKET_GLACIER_DEEP_OH
          ValueFrom: !Sub arn:aws:ssm:us-east-1:997427182289:parameter/${Envn}/PRESERV/BUCKET_GLACIER_DEEP_OH
        - Name: BUCKET_GLACIER_DEEP_OR
          ValueFrom: !Sub arn:aws:ssm:us-east-1:997427182289:parameter/${Envn}/PRESERV/BUCKET_GLACIER_DEEP_OR
        - Name: BUCKET_GLACIER_DEEP_VA
          ValueFrom: !Sub arn:aws:ssm:us-east-1:997427182289:parameter/${Envn}/PRESERV/BUCKET_GLACIER_DEEP_VA
        - Name: BUCKET_GLACIER_OH
          ValueFrom: !Sub arn:aws:ssm:us-east-1:997427182289:parameter/${Envn}/PRESERV/BUCKET_GLACIER_OH
        - Name: BUCKET_GLACIER_OR
          ValueFrom: !Sub arn:aws:ssm:us-east-1:997427182289:parameter/${Envn}/PRESERV/BUCKET_GLACIER_OR
        - Name: BUCKET_GLACIER_VA
          ValueFrom: !Sub arn:aws:ssm:us-east-1:997427182289:parameter/${Envn}/PRESERV/BUCKET_GLACIER_VA
        - Name: BUCKET_STANDARD_OR
          ValueFrom: !Sub arn:aws:ssm:us-east-1:997427182289:parameter/${Envn}/PRESERV/BUCKET_STANDARD_OR
        - Name: BUCKET_STANDARD_VA
          ValueFrom: !Sub arn:aws:ssm:us-east-1:997427182289:parameter/${Envn}/PRESERV/BUCKET_STANDARD_VA
        - Name: BUCKET_WASABI_OR
          ValueFrom: !Sub arn:aws:ssm:us-east-1:997427182289:parameter/${Envn}/PRESERV/BUCKET_WASABI_OR
        - Name: BUCKET_WASABI_VA
          ValueFrom: !Sub arn:aws:ssm:us-east-1:997427182289:parameter/${Envn}/PRESERV/BUCKET_WASABI_VA
        - Name: NSQ_LOOKUPD
          ValueFrom: !Sub arn:aws:ssm:us-east-1:997427182289:parameter/${Envn}/PRESERV/NSQ_LOOKUP
        - Name: NSQ_URL
          ValueFrom: !Sub arn:aws:ssm:us-east-1:997427182289:parameter/${Envn}/PRESERV/NSQ_URL
        - Name: PRESERV_REGISTRY_API_KEY
          ValueFrom: !Sub arn:aws:ssm:us-east-1:997427182289:parameter/${Envn}/PRESERV/PRESERV_REGISTRY_API_KEY
        - Name: PRESERV_REGISTRY_API_USER
          ValueFrom: !Sub arn:aws:ssm:us-east-1:997427182289:parameter/${Envn}/PRESERV/PRESERV_REGISTRY_API_USER
        - Name: PRESERV_REGISTRY_URL
          ValueFrom: !Sub arn:aws:ssm:us-east-1:997427182289:parameter/${Envn}/PRESERV/PRESERV_REGISTRY_URL
        - Name: REDIS_URL
          ValueFrom: !Sub arn:aws:ssm:us-east-1:997427182289:parameter/${Envn}/PRESERV/REDIS_URL
        - Name: S3_AWS_HOST
          ValueFrom: !Sub arn:aws:ssm:us-east-1:997427182289:parameter/${Envn}/PRESERV/S3_AWS_HOST
        - Name: S3_AWS_KEY
          ValueFrom: !Sub arn:aws:ssm:us-east-1:997427182289:parameter/${Envn}/PRESERV/S3_AWS_KEY
        - Name: S3_AWS_SECRET
          ValueFrom: !Sub arn:aws:ssm:us-east-1:997427182289:parameter/${Envn}/PRESERV/S3_AWS_SECRET
        - Name: S3_WASABI_HOST_OR
          ValueFrom: !Sub arn:aws:ssm:us-east-1:997427182289:parameter/${Envn}/PRESERV/S3_WASABI_HOST_OR
        - Name: S3_WASABI_HOST_VA
          ValueFrom: !Sub arn:aws:ssm:us-east-1:997427182289:parameter/${Envn}/PRESERV/S3_WASABI_HOST_VA
        - Name: S3_WASABI_KEY
          ValueFrom: !Sub arn:aws:ssm:us-east-1:997427182289:parameter/${Envn}/PRESERV/S3_WASABI_KEY
        - Name: S3_WASABI_SECRET
          ValueFrom: !Sub arn:aws:ssm:us-east-1:997427182289:parameter/${Envn}/PRESERV/S3_WASABI_SECRET
        - Name: STAGING_BUCKET
          ValueFrom: !Sub arn:aws:ssm:us-east-1:997427182289:parameter/${Envn}/PRESERV/STAGING_BUCKET 
        - Name: QUEUE_FIXITY_INTERVAL
          ValueFrom: !Sub arn:aws:ssm:us-east-1:997427182289:parameter/${Envn}/PRESERV/QUEUE_FIXITY_INTERVAL
        - Name: MAX_FIXITY_ITEMS_PER_RUN
          ValueFrom: !Sub arn:aws:ssm:us-east-1:997427182289:parameter/${Envn}/PRESERV/MAX_FIXITY_ITEMS_PER_RUN
        - Name: APT_QUEUE_INTERVAL
          ValueFrom: !Sub arn:aws:ssm:us-east-1:997427182289:parameter/${Envn}/PRESERV/APT_QUEUE_INTERVAL
        Essential: true
        StopTimeout: 120
<<<<<<< HEAD
        Image: docker.io/aptrust/glacier_restorer:43aba66-master
=======
        Image: docker.io/aptrust/glacier_restorer:0ccb252-master
>>>>>>> db8d4a6b
        LinuxParameters: {}
        LogConfiguration:
          LogDriver: awslogs
          Options:
            awslogs-group: !Ref LogGroup
            awslogs-region: !Ref AWS::Region
            awslogs-stream-prefix: glacierrestorer
        Name: glacierrestorer
      Cpu: "256"
      TaskRoleArn:
        Fn::ImportValue: !Sub "FargateIAMRole-${DNS}"
      ExecutionRoleArn:
        Fn::ImportValue: !Sub "ECSServiceRole-${DNS}"
      Family: !Sub 'glacierrestorer-${FamTag}'
      Memory: "512"
      NetworkMode: awsvpc
      RequiresCompatibilities:
      - FARGATE

  IngestbucketreaderService:
    Type: AWS::ECS::Service
    Properties:
      Cluster:
        Fn::GetAtt:
        - Cluster
        - Arn
      DeploymentConfiguration:
        MaximumPercent: 200
        MinimumHealthyPercent: 100
      DeploymentController:
        Type: ECS
      DesiredCount: 1
      EnableExecuteCommand: true
    #  LaunchType: FARGATE
      NetworkConfiguration:
        AwsvpcConfiguration:
          AssignPublicIp: ENABLED
          SecurityGroups:
          - Fn::ImportValue: !Sub "PreservSecurityGroup-${DNS}"
          - Fn::ImportValue: !Sub "UnifiedSecurityGroup-${DNS}"
          Subnets:
          - Fn::ImportValue: !Sub "PrivateSubnet0-${DNS}"
          - Fn::ImportValue: !Sub "PrivateSubnet1-${DNS}"
      PlatformVersion: 1.4.0
      PropagateTags: SERVICE
      SchedulingStrategy: REPLICA
      ServiceName: ecs-bucketreader
      ServiceRegistries:
      - RegistryArn:
          Fn::GetAtt:
          - IngestbucketreaderServiceDiscoveryEntry
          - Arn
      Tags:
      - Key: Environment
        Value: !Ref "DNS"
      - Key: Service
        Value: preserv
      TaskDefinition: !Ref IngestbucketreaderTaskDefinition

  IngestbucketreaderServiceDiscoveryEntry:
    Type: AWS::ServiceDiscovery::Service
    Properties:
      Description: '"ingestbucketreader" service discovery entry in Cloud Map'
      DnsConfig:
        DnsRecords:
        - TTL: 60
          Type: A
        RoutingPolicy: MULTIVALUE
      HealthCheckCustomConfig:
        FailureThreshold: 1
      Name: bucketreader.preserv
      NamespaceId:
        Fn::ImportValue: !Sub "NameSpace-${DNS}"

  IngestbucketreaderTaskDefinition:
    Properties:
      ContainerDefinitions:
      - Command:
        - us-east-1.compute.internal
        - !Ref "DNS"
        Essential: false
        Image: docker/ecs-searchdomain-sidecar:latest
        LogConfiguration:
          LogDriver: awslogs
          Options:
            awslogs-group: !Ref LogGroup
            awslogs-region: !Ref AWS::Region
            awslogs-stream-prefix: sidecar
        Name: Ingestbucketreader_ResolvConf_InitContainer
      - DependsOn:
        - Condition: SUCCESS
          ContainerName: Ingestbucketreader_ResolvConf_InitContainer
        Secrets:
        - Name: MAX_DAYS_SINCE_LAST_FIXITY
          ValueFrom: !Sub arn:aws:ssm:us-east-1:997427182289:parameter/${Envn}/PRESERV/MAX_DAYS_SINCE_LAST_FIXITY
        - Name: LOG_DIR
          ValueFrom: !Sub arn:aws:ssm:us-east-1:997427182289:parameter/${Envn}/PRESERV/LOG_DIR
        - Name: APT_DELETE_BUFFER_SIZE
          ValueFrom: !Sub arn:aws:ssm:us-east-1:997427182289:parameter/${Envn}/PRESERV/APT_DELETE_BUFFER_SIZE
        - Name: APT_DELETE_WORKERS
          ValueFrom: !Sub arn:aws:ssm:us-east-1:997427182289:parameter/${Envn}/PRESERV/APT_DELETE_WORKERS
        - Name: APT_FIXITY_BUFFER_SIZE
          ValueFrom: !Sub arn:aws:ssm:us-east-1:997427182289:parameter/${Envn}/PRESERV/APT_FIXITY_BUFFER_SIZE
        - Name: APT_FIXITY_WORKERS
          ValueFrom: !Sub arn:aws:ssm:us-east-1:997427182289:parameter/${Envn}/PRESERV/APT_FIXITY_WORKERS
        - Name: FILE_RESTORER_BUFFER_SIZE
          ValueFrom: !Sub arn:aws:ssm:us-east-1:997427182289:parameter/${Envn}/PRESERV/FILE_RESTORER_BUFFER_SIZE
        - Name: FILE_RESTORER_WORKERS
          ValueFrom: !Sub arn:aws:ssm:us-east-1:997427182289:parameter/${Envn}/PRESERV/FILE_RESTORER_WORKERS
        - Name: GLACIER_RESTORER_BUFFER_SIZE
          ValueFrom: !Sub arn:aws:ssm:us-east-1:997427182289:parameter/${Envn}/PRESERV/GLACIER_RESTORER_BUFFER_SIZE
        - Name: GLACIER_RESTORER_WORKERS
          ValueFrom: !Sub arn:aws:ssm:us-east-1:997427182289:parameter/${Envn}/PRESERV/GLACIER_RESTORER_WORKERS
        - Name: INGEST_CLEANUP_BUFFER_SIZE
          ValueFrom: !Sub arn:aws:ssm:us-east-1:997427182289:parameter/${Envn}/PRESERV/INGEST_CLEANUP_BUFFER_SIZE
        - Name: INGEST_CLEANUP_WORKERS
          ValueFrom: !Sub arn:aws:ssm:us-east-1:997427182289:parameter/${Envn}/PRESERV/INGEST_CLEANUP_WORKERS
        - Name: INGEST_FORMAT_IDENTIFIER_BUFFER_SIZE
          ValueFrom: !Sub arn:aws:ssm:us-east-1:997427182289:parameter/${Envn}/PRESERV/INGEST_FORMAT_IDENTIFIER_BUFFER_SIZE
        - Name: INGEST_FORMAT_IDENTIFIER_WORKERS
          ValueFrom: !Sub arn:aws:ssm:us-east-1:997427182289:parameter/${Envn}/PRESERV/INGEST_FORMAT_IDENTIFIER_WORKERS
        - Name: INGEST_PRESERVATION_UPLOADER_BUFFER_SIZE
          ValueFrom: !Sub arn:aws:ssm:us-east-1:997427182289:parameter/${Envn}/PRESERV/INGEST_PRESERVATION_UPLOADER_BUFFER_SIZE
        - Name: INGEST_PRESERVATION_UPLOADER_WORKERS
          ValueFrom: !Sub arn:aws:ssm:us-east-1:997427182289:parameter/${Envn}/PRESERV/INGEST_PRESERVATION_UPLOADER_WORKERS
        - Name: INGEST_PRE_FETCH_BUFFER_SIZE
          ValueFrom: !Sub arn:aws:ssm:us-east-1:997427182289:parameter/${Envn}/PRESERV/INGEST_PRE_FETCH_BUFFER_SIZE
        - Name: INGEST_PRE_FETCH_WORKERS
          ValueFrom: !Sub arn:aws:ssm:us-east-1:997427182289:parameter/${Envn}/PRESERV/INGEST_PRE_FETCH_WORKERS
        - Name: INGEST_STAGING_UPLOADER_BUFFER_SIZE
          ValueFrom: !Sub arn:aws:ssm:us-east-1:997427182289:parameter/${Envn}/PRESERV/INGEST_STAGING_UPLOADER_BUFFER_SIZE
        - Name: INGEST_STAGING_UPLOADER_WORKERS
          ValueFrom: !Sub arn:aws:ssm:us-east-1:997427182289:parameter/${Envn}/PRESERV/INGEST_STAGING_UPLOADER_WORKERS
        - Name: INGEST_VALIDATOR_BUFFER_SIZE
          ValueFrom: !Sub arn:aws:ssm:us-east-1:997427182289:parameter/${Envn}/PRESERV/INGEST_VALIDATOR_BUFFER_SIZE
        - Name: INGEST_VALIDATOR_WORKERS
          ValueFrom: !Sub arn:aws:ssm:us-east-1:997427182289:parameter/${Envn}/PRESERV/INGEST_VALIDATOR_WORKERS
        - Name: INGEST_PRESERVATION_VERIFIER_BUFFER_SIZE
          ValueFrom: !Sub arn:aws:ssm:us-east-1:997427182289:parameter/${Envn}/PRESERV/INGEST_PRESERVATION_VERIFIER_BUFFER_SIZE
        - Name: INGEST_PRESERVATION_VERIFIER_WORKERS
          ValueFrom: !Sub arn:aws:ssm:us-east-1:997427182289:parameter/${Envn}/PRESERV/INGEST_PRESERVATION_VERIFIER_WORKERS
        - Name: BAG_RESTORER_BUFFER_SIZE
          ValueFrom: !Sub arn:aws:ssm:us-east-1:997427182289:parameter/${Envn}/PRESERV/BAG_RESTORER_BUFFER_SIZE
        - Name: BAG_RESTORER_WORKERS
          ValueFrom: !Sub arn:aws:ssm:us-east-1:997427182289:parameter/${Envn}/PRESERV/BAG_RESTORER_WORKERS
        - Name: REINGEST_MANAGER_BUFFER_SIZE
          ValueFrom: !Sub arn:aws:ssm:us-east-1:997427182289:parameter/${Envn}/PRESERV/REINGEST_MANAGER_BUFFER_SIZE
        - Name: REINGEST_MANAGER_WORKERS
          ValueFrom: !Sub arn:aws:ssm:us-east-1:997427182289:parameter/${Envn}/PRESERV/REINGEST_MANAGER_WORKERS
        - Name: INGEST_RECORDER_BUFFER_SIZE
          ValueFrom: !Sub arn:aws:ssm:us-east-1:997427182289:parameter/${Envn}/PRESERV/INGEST_RECORDER_BUFFER_SIZE
        - Name: INGEST_RECORDER_WORKERS
          ValueFrom: !Sub arn:aws:ssm:us-east-1:997427182289:parameter/${Envn}/PRESERV/INGEST_RECORDER_WORKERS
        - Name: BUCKET_GLACIER_DEEP_OH
          ValueFrom: !Sub arn:aws:ssm:us-east-1:997427182289:parameter/${Envn}/PRESERV/BUCKET_GLACIER_DEEP_OH
        - Name: BUCKET_GLACIER_DEEP_OR
          ValueFrom: !Sub arn:aws:ssm:us-east-1:997427182289:parameter/${Envn}/PRESERV/BUCKET_GLACIER_DEEP_OR
        - Name: BUCKET_GLACIER_DEEP_VA
          ValueFrom: !Sub arn:aws:ssm:us-east-1:997427182289:parameter/${Envn}/PRESERV/BUCKET_GLACIER_DEEP_VA
        - Name: BUCKET_GLACIER_OH
          ValueFrom: !Sub arn:aws:ssm:us-east-1:997427182289:parameter/${Envn}/PRESERV/BUCKET_GLACIER_OH
        - Name: BUCKET_GLACIER_OR
          ValueFrom: !Sub arn:aws:ssm:us-east-1:997427182289:parameter/${Envn}/PRESERV/BUCKET_GLACIER_OR
        - Name: BUCKET_GLACIER_VA
          ValueFrom: !Sub arn:aws:ssm:us-east-1:997427182289:parameter/${Envn}/PRESERV/BUCKET_GLACIER_VA
        - Name: BUCKET_STANDARD_OR
          ValueFrom: !Sub arn:aws:ssm:us-east-1:997427182289:parameter/${Envn}/PRESERV/BUCKET_STANDARD_OR
        - Name: BUCKET_STANDARD_VA
          ValueFrom: !Sub arn:aws:ssm:us-east-1:997427182289:parameter/${Envn}/PRESERV/BUCKET_STANDARD_VA
        - Name: BUCKET_WASABI_OR
          ValueFrom: !Sub arn:aws:ssm:us-east-1:997427182289:parameter/${Envn}/PRESERV/BUCKET_WASABI_OR
        - Name: BUCKET_WASABI_VA
          ValueFrom: !Sub arn:aws:ssm:us-east-1:997427182289:parameter/${Envn}/PRESERV/BUCKET_WASABI_VA
        - Name: NSQ_LOOKUPD
          ValueFrom: !Sub arn:aws:ssm:us-east-1:997427182289:parameter/${Envn}/PRESERV/NSQ_LOOKUP
        - Name: NSQ_URL
          ValueFrom: !Sub arn:aws:ssm:us-east-1:997427182289:parameter/${Envn}/PRESERV/NSQ_URL
        - Name: PRESERV_REGISTRY_API_KEY
          ValueFrom: !Sub arn:aws:ssm:us-east-1:997427182289:parameter/${Envn}/PRESERV/PRESERV_REGISTRY_API_KEY
        - Name: PRESERV_REGISTRY_API_USER
          ValueFrom: !Sub arn:aws:ssm:us-east-1:997427182289:parameter/${Envn}/PRESERV/PRESERV_REGISTRY_API_USER
        - Name: PRESERV_REGISTRY_URL
          ValueFrom: !Sub arn:aws:ssm:us-east-1:997427182289:parameter/${Envn}/PRESERV/PRESERV_REGISTRY_URL
        - Name: REDIS_URL
          ValueFrom: !Sub arn:aws:ssm:us-east-1:997427182289:parameter/${Envn}/PRESERV/REDIS_URL
        - Name: S3_AWS_HOST
          ValueFrom: !Sub arn:aws:ssm:us-east-1:997427182289:parameter/${Envn}/PRESERV/S3_AWS_HOST
        - Name: S3_AWS_KEY
          ValueFrom: !Sub arn:aws:ssm:us-east-1:997427182289:parameter/${Envn}/PRESERV/S3_AWS_KEY
        - Name: S3_AWS_SECRET
          ValueFrom: !Sub arn:aws:ssm:us-east-1:997427182289:parameter/${Envn}/PRESERV/S3_AWS_SECRET
        - Name: S3_WASABI_HOST_OR
          ValueFrom: !Sub arn:aws:ssm:us-east-1:997427182289:parameter/${Envn}/PRESERV/S3_WASABI_HOST_OR
        - Name: S3_WASABI_HOST_VA
          ValueFrom: !Sub arn:aws:ssm:us-east-1:997427182289:parameter/${Envn}/PRESERV/S3_WASABI_HOST_VA
        - Name: S3_WASABI_KEY
          ValueFrom: !Sub arn:aws:ssm:us-east-1:997427182289:parameter/${Envn}/PRESERV/S3_WASABI_KEY
        - Name: S3_WASABI_SECRET
          ValueFrom: !Sub arn:aws:ssm:us-east-1:997427182289:parameter/${Envn}/PRESERV/S3_WASABI_SECRET
        - Name: STAGING_BUCKET
          ValueFrom: !Sub arn:aws:ssm:us-east-1:997427182289:parameter/${Envn}/PRESERV/STAGING_BUCKET 
        - Name: QUEUE_FIXITY_INTERVAL
          ValueFrom: !Sub arn:aws:ssm:us-east-1:997427182289:parameter/${Envn}/PRESERV/QUEUE_FIXITY_INTERVAL
        - Name: MAX_FIXITY_ITEMS_PER_RUN
          ValueFrom: !Sub arn:aws:ssm:us-east-1:997427182289:parameter/${Envn}/PRESERV/MAX_FIXITY_ITEMS_PER_RUN
        - Name: APT_QUEUE_INTERVAL
          ValueFrom: !Sub arn:aws:ssm:us-east-1:997427182289:parameter/${Envn}/PRESERV/APT_QUEUE_INTERVAL
        Essential: true
        StopTimeout: 120
<<<<<<< HEAD
        Image: docker.io/aptrust/ingest_bucket_reader:43aba66-master
=======
        Image: docker.io/aptrust/ingest_bucket_reader:0ccb252-master
>>>>>>> db8d4a6b
        LinuxParameters: {}
        LogConfiguration:
          LogDriver: awslogs
          Options:
            awslogs-group: !Ref LogGroup
            awslogs-region: !Ref AWS::Region
            awslogs-stream-prefix: bucketreader
        Name: bucketreader
      Cpu: "256"
      TaskRoleArn:
        Fn::ImportValue: !Sub "FargateIAMRole-${DNS}"
      ExecutionRoleArn:
        Fn::ImportValue: !Sub "ECSServiceRole-${DNS}"
      Family: !Sub 'bucketreader-${FamTag}'
      Memory: "512"
      NetworkMode: awsvpc
      RequiresCompatibilities:
      - FARGATE
    Type: AWS::ECS::TaskDefinition

  IngestcleanupService:
    Type: AWS::ECS::Service
    Properties:
      Cluster:
        Fn::GetAtt:
        - Cluster
        - Arn
      DeploymentConfiguration:
        MaximumPercent: 200
        MinimumHealthyPercent: 100
      DeploymentController:
        Type: ECS
      DesiredCount: 1
      EnableExecuteCommand: true
    #  LaunchType: FARGATE
      NetworkConfiguration:
        AwsvpcConfiguration:
          AssignPublicIp: ENABLED
          SecurityGroups:
          - Fn::ImportValue: !Sub "PreservSecurityGroup-${DNS}"
          - Fn::ImportValue: !Sub "UnifiedSecurityGroup-${DNS}"
          Subnets:
          - Fn::ImportValue: !Sub "PrivateSubnet0-${DNS}"
          - Fn::ImportValue: !Sub "PrivateSubnet1-${DNS}"
      PlatformVersion: 1.4.0
      PropagateTags: SERVICE
      SchedulingStrategy: REPLICA
      ServiceName: ecs-cleanup
      ServiceRegistries:
      - RegistryArn:
          Fn::GetAtt:
          - IngestcleanupServiceDiscoveryEntry
          - Arn
      Tags:
      - Key: Environment
        Value: !Ref "DNS"
      - Key: Service
        Value: preserv
      TaskDefinition:
        Ref: IngestcleanupTaskDefinition

  IngestcleanupServiceDiscoveryEntry:
    Type: AWS::ServiceDiscovery::Service
    Properties:
      Description: '"ingestcleanup" service discovery entry in Cloud Map'
      DnsConfig:
        DnsRecords:
        - TTL: 60
          Type: A
        RoutingPolicy: MULTIVALUE
      HealthCheckCustomConfig:
        FailureThreshold: 1
      Name: cleanup.preserv
      NamespaceId:
        Fn::ImportValue: !Sub "NameSpace-${DNS}"


  IngestcleanupTaskDefinition:
    Type: AWS::ECS::TaskDefinition
    Properties:
      ContainerDefinitions:
      - Command:
        - us-east-1.compute.internal
        - !Ref "DNS"
        Essential: false
        Image: docker/ecs-searchdomain-sidecar:latest
        LogConfiguration:
          LogDriver: awslogs
          Options:
            awslogs-group: !Ref LogGroup
            awslogs-region: !Ref AWS::Region
            awslogs-stream-prefix: sidecar
        Name: Ingestcleanup_ResolvConf_InitContainer
      - DependsOn:
        - Condition: SUCCESS
          ContainerName: Ingestcleanup_ResolvConf_InitContainer
        Secrets:
        - Name: MAX_DAYS_SINCE_LAST_FIXITY
          ValueFrom: !Sub arn:aws:ssm:us-east-1:997427182289:parameter/${Envn}/PRESERV/MAX_DAYS_SINCE_LAST_FIXITY
        - Name: LOG_DIR
          ValueFrom: !Sub arn:aws:ssm:us-east-1:997427182289:parameter/${Envn}/PRESERV/LOG_DIR
        - Name: APT_DELETE_BUFFER_SIZE
          ValueFrom: !Sub arn:aws:ssm:us-east-1:997427182289:parameter/${Envn}/PRESERV/APT_DELETE_BUFFER_SIZE
        - Name: APT_DELETE_WORKERS
          ValueFrom: !Sub arn:aws:ssm:us-east-1:997427182289:parameter/${Envn}/PRESERV/APT_DELETE_WORKERS
        - Name: APT_FIXITY_BUFFER_SIZE
          ValueFrom: !Sub arn:aws:ssm:us-east-1:997427182289:parameter/${Envn}/PRESERV/APT_FIXITY_BUFFER_SIZE
        - Name: APT_FIXITY_WORKERS
          ValueFrom: !Sub arn:aws:ssm:us-east-1:997427182289:parameter/${Envn}/PRESERV/APT_FIXITY_WORKERS
        - Name: FILE_RESTORER_BUFFER_SIZE
          ValueFrom: !Sub arn:aws:ssm:us-east-1:997427182289:parameter/${Envn}/PRESERV/FILE_RESTORER_BUFFER_SIZE
        - Name: FILE_RESTORER_WORKERS
          ValueFrom: !Sub arn:aws:ssm:us-east-1:997427182289:parameter/${Envn}/PRESERV/FILE_RESTORER_WORKERS
        - Name: GLACIER_RESTORER_BUFFER_SIZE
          ValueFrom: !Sub arn:aws:ssm:us-east-1:997427182289:parameter/${Envn}/PRESERV/GLACIER_RESTORER_BUFFER_SIZE
        - Name: GLACIER_RESTORER_WORKERS
          ValueFrom: !Sub arn:aws:ssm:us-east-1:997427182289:parameter/${Envn}/PRESERV/GLACIER_RESTORER_WORKERS
        - Name: INGEST_CLEANUP_BUFFER_SIZE
          ValueFrom: !Sub arn:aws:ssm:us-east-1:997427182289:parameter/${Envn}/PRESERV/INGEST_CLEANUP_BUFFER_SIZE
        - Name: INGEST_CLEANUP_WORKERS
          ValueFrom: !Sub arn:aws:ssm:us-east-1:997427182289:parameter/${Envn}/PRESERV/INGEST_CLEANUP_WORKERS
        - Name: INGEST_FORMAT_IDENTIFIER_BUFFER_SIZE
          ValueFrom: !Sub arn:aws:ssm:us-east-1:997427182289:parameter/${Envn}/PRESERV/INGEST_FORMAT_IDENTIFIER_BUFFER_SIZE
        - Name: INGEST_FORMAT_IDENTIFIER_WORKERS
          ValueFrom: !Sub arn:aws:ssm:us-east-1:997427182289:parameter/${Envn}/PRESERV/INGEST_FORMAT_IDENTIFIER_WORKERS
        - Name: INGEST_PRESERVATION_UPLOADER_BUFFER_SIZE
          ValueFrom: !Sub arn:aws:ssm:us-east-1:997427182289:parameter/${Envn}/PRESERV/INGEST_PRESERVATION_UPLOADER_BUFFER_SIZE
        - Name: INGEST_PRESERVATION_UPLOADER_WORKERS
          ValueFrom: !Sub arn:aws:ssm:us-east-1:997427182289:parameter/${Envn}/PRESERV/INGEST_PRESERVATION_UPLOADER_WORKERS
        - Name: INGEST_PRE_FETCH_BUFFER_SIZE
          ValueFrom: !Sub arn:aws:ssm:us-east-1:997427182289:parameter/${Envn}/PRESERV/INGEST_PRE_FETCH_BUFFER_SIZE
        - Name: INGEST_PRE_FETCH_WORKERS
          ValueFrom: !Sub arn:aws:ssm:us-east-1:997427182289:parameter/${Envn}/PRESERV/INGEST_PRE_FETCH_WORKERS
        - Name: INGEST_STAGING_UPLOADER_BUFFER_SIZE
          ValueFrom: !Sub arn:aws:ssm:us-east-1:997427182289:parameter/${Envn}/PRESERV/INGEST_STAGING_UPLOADER_BUFFER_SIZE
        - Name: INGEST_STAGING_UPLOADER_WORKERS
          ValueFrom: !Sub arn:aws:ssm:us-east-1:997427182289:parameter/${Envn}/PRESERV/INGEST_STAGING_UPLOADER_WORKERS
        - Name: INGEST_VALIDATOR_BUFFER_SIZE
          ValueFrom: !Sub arn:aws:ssm:us-east-1:997427182289:parameter/${Envn}/PRESERV/INGEST_VALIDATOR_BUFFER_SIZE
        - Name: INGEST_VALIDATOR_WORKERS
          ValueFrom: !Sub arn:aws:ssm:us-east-1:997427182289:parameter/${Envn}/PRESERV/INGEST_VALIDATOR_WORKERS
        - Name: INGEST_PRESERVATION_VERIFIER_BUFFER_SIZE
          ValueFrom: !Sub arn:aws:ssm:us-east-1:997427182289:parameter/${Envn}/PRESERV/INGEST_PRESERVATION_VERIFIER_BUFFER_SIZE
        - Name: INGEST_PRESERVATION_VERIFIER_WORKERS
          ValueFrom: !Sub arn:aws:ssm:us-east-1:997427182289:parameter/${Envn}/PRESERV/INGEST_PRESERVATION_VERIFIER_WORKERS
        - Name: BAG_RESTORER_BUFFER_SIZE
          ValueFrom: !Sub arn:aws:ssm:us-east-1:997427182289:parameter/${Envn}/PRESERV/BAG_RESTORER_BUFFER_SIZE
        - Name: BAG_RESTORER_WORKERS
          ValueFrom: !Sub arn:aws:ssm:us-east-1:997427182289:parameter/${Envn}/PRESERV/BAG_RESTORER_WORKERS
        - Name: REINGEST_MANAGER_BUFFER_SIZE
          ValueFrom: !Sub arn:aws:ssm:us-east-1:997427182289:parameter/${Envn}/PRESERV/REINGEST_MANAGER_BUFFER_SIZE
        - Name: REINGEST_MANAGER_WORKERS
          ValueFrom: !Sub arn:aws:ssm:us-east-1:997427182289:parameter/${Envn}/PRESERV/REINGEST_MANAGER_WORKERS
        - Name: INGEST_RECORDER_BUFFER_SIZE
          ValueFrom: !Sub arn:aws:ssm:us-east-1:997427182289:parameter/${Envn}/PRESERV/INGEST_RECORDER_BUFFER_SIZE
        - Name: INGEST_RECORDER_WORKERS
          ValueFrom: !Sub arn:aws:ssm:us-east-1:997427182289:parameter/${Envn}/PRESERV/INGEST_RECORDER_WORKERS
        - Name: BUCKET_GLACIER_DEEP_OH
          ValueFrom: !Sub arn:aws:ssm:us-east-1:997427182289:parameter/${Envn}/PRESERV/BUCKET_GLACIER_DEEP_OH
        - Name: BUCKET_GLACIER_DEEP_OR
          ValueFrom: !Sub arn:aws:ssm:us-east-1:997427182289:parameter/${Envn}/PRESERV/BUCKET_GLACIER_DEEP_OR
        - Name: BUCKET_GLACIER_DEEP_VA
          ValueFrom: !Sub arn:aws:ssm:us-east-1:997427182289:parameter/${Envn}/PRESERV/BUCKET_GLACIER_DEEP_VA
        - Name: BUCKET_GLACIER_OH
          ValueFrom: !Sub arn:aws:ssm:us-east-1:997427182289:parameter/${Envn}/PRESERV/BUCKET_GLACIER_OH
        - Name: BUCKET_GLACIER_OR
          ValueFrom: !Sub arn:aws:ssm:us-east-1:997427182289:parameter/${Envn}/PRESERV/BUCKET_GLACIER_OR
        - Name: BUCKET_GLACIER_VA
          ValueFrom: !Sub arn:aws:ssm:us-east-1:997427182289:parameter/${Envn}/PRESERV/BUCKET_GLACIER_VA
        - Name: BUCKET_STANDARD_OR
          ValueFrom: !Sub arn:aws:ssm:us-east-1:997427182289:parameter/${Envn}/PRESERV/BUCKET_STANDARD_OR
        - Name: BUCKET_STANDARD_VA
          ValueFrom: !Sub arn:aws:ssm:us-east-1:997427182289:parameter/${Envn}/PRESERV/BUCKET_STANDARD_VA
        - Name: BUCKET_WASABI_OR
          ValueFrom: !Sub arn:aws:ssm:us-east-1:997427182289:parameter/${Envn}/PRESERV/BUCKET_WASABI_OR
        - Name: BUCKET_WASABI_VA
          ValueFrom: !Sub arn:aws:ssm:us-east-1:997427182289:parameter/${Envn}/PRESERV/BUCKET_WASABI_VA
        - Name: NSQ_LOOKUPD
          ValueFrom: !Sub arn:aws:ssm:us-east-1:997427182289:parameter/${Envn}/PRESERV/NSQ_LOOKUP
        - Name: NSQ_URL
          ValueFrom: !Sub arn:aws:ssm:us-east-1:997427182289:parameter/${Envn}/PRESERV/NSQ_URL
        - Name: PRESERV_REGISTRY_API_KEY
          ValueFrom: !Sub arn:aws:ssm:us-east-1:997427182289:parameter/${Envn}/PRESERV/PRESERV_REGISTRY_API_KEY
        - Name: PRESERV_REGISTRY_API_USER
          ValueFrom: !Sub arn:aws:ssm:us-east-1:997427182289:parameter/${Envn}/PRESERV/PRESERV_REGISTRY_API_USER
        - Name: PRESERV_REGISTRY_URL
          ValueFrom: !Sub arn:aws:ssm:us-east-1:997427182289:parameter/${Envn}/PRESERV/PRESERV_REGISTRY_URL
        - Name: REDIS_URL
          ValueFrom: !Sub arn:aws:ssm:us-east-1:997427182289:parameter/${Envn}/PRESERV/REDIS_URL
        - Name: S3_AWS_HOST
          ValueFrom: !Sub arn:aws:ssm:us-east-1:997427182289:parameter/${Envn}/PRESERV/S3_AWS_HOST
        - Name: S3_AWS_KEY
          ValueFrom: !Sub arn:aws:ssm:us-east-1:997427182289:parameter/${Envn}/PRESERV/S3_AWS_KEY
        - Name: S3_AWS_SECRET
          ValueFrom: !Sub arn:aws:ssm:us-east-1:997427182289:parameter/${Envn}/PRESERV/S3_AWS_SECRET
        - Name: S3_WASABI_HOST_OR
          ValueFrom: !Sub arn:aws:ssm:us-east-1:997427182289:parameter/${Envn}/PRESERV/S3_WASABI_HOST_OR
        - Name: S3_WASABI_HOST_VA
          ValueFrom: !Sub arn:aws:ssm:us-east-1:997427182289:parameter/${Envn}/PRESERV/S3_WASABI_HOST_VA
        - Name: S3_WASABI_KEY
          ValueFrom: !Sub arn:aws:ssm:us-east-1:997427182289:parameter/${Envn}/PRESERV/S3_WASABI_KEY
        - Name: S3_WASABI_SECRET
          ValueFrom: !Sub arn:aws:ssm:us-east-1:997427182289:parameter/${Envn}/PRESERV/S3_WASABI_SECRET
        - Name: STAGING_BUCKET
          ValueFrom: !Sub arn:aws:ssm:us-east-1:997427182289:parameter/${Envn}/PRESERV/STAGING_BUCKET 
        - Name: QUEUE_FIXITY_INTERVAL
          ValueFrom: !Sub arn:aws:ssm:us-east-1:997427182289:parameter/${Envn}/PRESERV/QUEUE_FIXITY_INTERVAL
        - Name: MAX_FIXITY_ITEMS_PER_RUN
          ValueFrom: !Sub arn:aws:ssm:us-east-1:997427182289:parameter/${Envn}/PRESERV/MAX_FIXITY_ITEMS_PER_RUN
        - Name: APT_QUEUE_INTERVAL
          ValueFrom: !Sub arn:aws:ssm:us-east-1:997427182289:parameter/${Envn}/PRESERV/APT_QUEUE_INTERVAL
        Essential: true
        StopTimeout: 120
<<<<<<< HEAD
        Image: docker.io/aptrust/ingest_cleanup:43aba66-master
=======
        Image: docker.io/aptrust/ingest_cleanup:0ccb252-master
>>>>>>> db8d4a6b
        LinuxParameters: {}
        LogConfiguration:
          LogDriver: awslogs
          Options:
            awslogs-group: !Ref LogGroup
            awslogs-region: !Ref AWS::Region
            awslogs-stream-prefix: ingestcleanup
        Name: cleanup
      Cpu: "256"
      TaskRoleArn:
        Fn::ImportValue: !Sub "FargateIAMRole-${DNS}"
      ExecutionRoleArn:
        Fn::ImportValue: !Sub "ECSServiceRole-${DNS}"
      Family: !Sub 'cleanup-${FamTag}'
      Memory: "512"
      NetworkMode: awsvpc
      RequiresCompatibilities:
      - FARGATE


  erService:
    Type: AWS::ECS::Service
    Properties:
      Cluster:
        Fn::GetAtt:
        - Cluster
        - Arn
      DeploymentConfiguration:
        MaximumPercent: 200
        MinimumHealthyPercent: 100
      DeploymentController:
        Type: ECS
      DesiredCount: 1
      EnableExecuteCommand: true
    #  LaunchType: FARGATE
      NetworkConfiguration:
        AwsvpcConfiguration:
          AssignPublicIp: ENABLED
          SecurityGroups:
          - Fn::ImportValue: !Sub "PreservSecurityGroup-${DNS}"
          - Fn::ImportValue: !Sub "UnifiedSecurityGroup-${DNS}"
          Subnets:
          - Fn::ImportValue: !Sub "PrivateSubnet0-${DNS}"
          - Fn::ImportValue: !Sub "PrivateSubnet1-${DNS}"
      PlatformVersion: 1.4.0
      PropagateTags: SERVICE
      SchedulingStrategy: REPLICA
      ServiceName: ecs-formatidentifier
      ServiceRegistries:
      - RegistryArn:
          Fn::GetAtt:
          - erServiceDiscoveryEntry
          - Arn
      Tags:
      - Key: Environment
        Value: !Ref "DNS"
      - Key: Service
        Value: preserv
      TaskDefinition: !Ref erTaskDefinition


  erServiceDiscoveryEntry:
    Type: AWS::ServiceDiscovery::Service
    Properties:
      Description: '"ingestformatidentifier" service discovery entry in Cloud Map'
      DnsConfig:
        DnsRecords:
        - TTL: 60
          Type: A
        RoutingPolicy: MULTIVALUE
      HealthCheckCustomConfig:
        FailureThreshold: 1
      Name: formatidentifier.preserv
      NamespaceId:
        Fn::ImportValue: !Sub "NameSpace-${DNS}"


  erTaskDefinition:
    Type: AWS::ECS::TaskDefinition
    Properties:
      ContainerDefinitions:
      - Command:
        - us-east-1.compute.internal
        - !Ref "DNS"
        Essential: false
        Image: docker/ecs-searchdomain-sidecar:latest
        LogConfiguration:
          LogDriver: awslogs
          Options:
            awslogs-group: !Ref LogGroup
            awslogs-region: !Ref AWS::Region
            awslogs-stream-prefix: sidecar
        Name: er_ResolvConf_InitContainer
      - DependsOn:
        - Condition: SUCCESS
          ContainerName: er_ResolvConf_InitContainer
        Secrets:
        - Name: MAX_DAYS_SINCE_LAST_FIXITY
          ValueFrom: !Sub arn:aws:ssm:us-east-1:997427182289:parameter/${Envn}/PRESERV/MAX_DAYS_SINCE_LAST_FIXITY
        - Name: LOG_DIR
          ValueFrom: !Sub arn:aws:ssm:us-east-1:997427182289:parameter/${Envn}/PRESERV/LOG_DIR
        - Name: APT_DELETE_BUFFER_SIZE
          ValueFrom: !Sub arn:aws:ssm:us-east-1:997427182289:parameter/${Envn}/PRESERV/APT_DELETE_BUFFER_SIZE
        - Name: APT_DELETE_WORKERS
          ValueFrom: !Sub arn:aws:ssm:us-east-1:997427182289:parameter/${Envn}/PRESERV/APT_DELETE_WORKERS
        - Name: APT_FIXITY_BUFFER_SIZE
          ValueFrom: !Sub arn:aws:ssm:us-east-1:997427182289:parameter/${Envn}/PRESERV/APT_FIXITY_BUFFER_SIZE
        - Name: APT_FIXITY_WORKERS
          ValueFrom: !Sub arn:aws:ssm:us-east-1:997427182289:parameter/${Envn}/PRESERV/APT_FIXITY_WORKERS
        - Name: FILE_RESTORER_BUFFER_SIZE
          ValueFrom: !Sub arn:aws:ssm:us-east-1:997427182289:parameter/${Envn}/PRESERV/FILE_RESTORER_BUFFER_SIZE
        - Name: FILE_RESTORER_WORKERS
          ValueFrom: !Sub arn:aws:ssm:us-east-1:997427182289:parameter/${Envn}/PRESERV/FILE_RESTORER_WORKERS
        - Name: GLACIER_RESTORER_BUFFER_SIZE
          ValueFrom: !Sub arn:aws:ssm:us-east-1:997427182289:parameter/${Envn}/PRESERV/GLACIER_RESTORER_BUFFER_SIZE
        - Name: GLACIER_RESTORER_WORKERS
          ValueFrom: !Sub arn:aws:ssm:us-east-1:997427182289:parameter/${Envn}/PRESERV/GLACIER_RESTORER_WORKERS
        - Name: INGEST_CLEANUP_BUFFER_SIZE
          ValueFrom: !Sub arn:aws:ssm:us-east-1:997427182289:parameter/${Envn}/PRESERV/INGEST_CLEANUP_BUFFER_SIZE
        - Name: INGEST_CLEANUP_WORKERS
          ValueFrom: !Sub arn:aws:ssm:us-east-1:997427182289:parameter/${Envn}/PRESERV/INGEST_CLEANUP_WORKERS
        - Name: INGEST_FORMAT_IDENTIFIER_BUFFER_SIZE
          ValueFrom: !Sub arn:aws:ssm:us-east-1:997427182289:parameter/${Envn}/PRESERV/INGEST_FORMAT_IDENTIFIER_BUFFER_SIZE
        - Name: INGEST_FORMAT_IDENTIFIER_WORKERS
          ValueFrom: !Sub arn:aws:ssm:us-east-1:997427182289:parameter/${Envn}/PRESERV/INGEST_FORMAT_IDENTIFIER_WORKERS
        - Name: INGEST_PRESERVATION_UPLOADER_BUFFER_SIZE
          ValueFrom: !Sub arn:aws:ssm:us-east-1:997427182289:parameter/${Envn}/PRESERV/INGEST_PRESERVATION_UPLOADER_BUFFER_SIZE
        - Name: INGEST_PRESERVATION_UPLOADER_WORKERS
          ValueFrom: !Sub arn:aws:ssm:us-east-1:997427182289:parameter/${Envn}/PRESERV/INGEST_PRESERVATION_UPLOADER_WORKERS
        - Name: INGEST_PRE_FETCH_BUFFER_SIZE
          ValueFrom: !Sub arn:aws:ssm:us-east-1:997427182289:parameter/${Envn}/PRESERV/INGEST_PRE_FETCH_BUFFER_SIZE
        - Name: INGEST_PRE_FETCH_WORKERS
          ValueFrom: !Sub arn:aws:ssm:us-east-1:997427182289:parameter/${Envn}/PRESERV/INGEST_PRE_FETCH_WORKERS
        - Name: INGEST_STAGING_UPLOADER_BUFFER_SIZE
          ValueFrom: !Sub arn:aws:ssm:us-east-1:997427182289:parameter/${Envn}/PRESERV/INGEST_STAGING_UPLOADER_BUFFER_SIZE
        - Name: INGEST_STAGING_UPLOADER_WORKERS
          ValueFrom: !Sub arn:aws:ssm:us-east-1:997427182289:parameter/${Envn}/PRESERV/INGEST_STAGING_UPLOADER_WORKERS
        - Name: INGEST_VALIDATOR_BUFFER_SIZE
          ValueFrom: !Sub arn:aws:ssm:us-east-1:997427182289:parameter/${Envn}/PRESERV/INGEST_VALIDATOR_BUFFER_SIZE
        - Name: INGEST_VALIDATOR_WORKERS
          ValueFrom: !Sub arn:aws:ssm:us-east-1:997427182289:parameter/${Envn}/PRESERV/INGEST_VALIDATOR_WORKERS
        - Name: INGEST_PRESERVATION_VERIFIER_BUFFER_SIZE
          ValueFrom: !Sub arn:aws:ssm:us-east-1:997427182289:parameter/${Envn}/PRESERV/INGEST_PRESERVATION_VERIFIER_BUFFER_SIZE
        - Name: INGEST_PRESERVATION_VERIFIER_WORKERS
          ValueFrom: !Sub arn:aws:ssm:us-east-1:997427182289:parameter/${Envn}/PRESERV/INGEST_PRESERVATION_VERIFIER_WORKERS
        - Name: BAG_RESTORER_BUFFER_SIZE
          ValueFrom: !Sub arn:aws:ssm:us-east-1:997427182289:parameter/${Envn}/PRESERV/BAG_RESTORER_BUFFER_SIZE
        - Name: BAG_RESTORER_WORKERS
          ValueFrom: !Sub arn:aws:ssm:us-east-1:997427182289:parameter/${Envn}/PRESERV/BAG_RESTORER_WORKERS
        - Name: REINGEST_MANAGER_BUFFER_SIZE
          ValueFrom: !Sub arn:aws:ssm:us-east-1:997427182289:parameter/${Envn}/PRESERV/REINGEST_MANAGER_BUFFER_SIZE
        - Name: REINGEST_MANAGER_WORKERS
          ValueFrom: !Sub arn:aws:ssm:us-east-1:997427182289:parameter/${Envn}/PRESERV/REINGEST_MANAGER_WORKERS
        - Name: INGEST_RECORDER_BUFFER_SIZE
          ValueFrom: !Sub arn:aws:ssm:us-east-1:997427182289:parameter/${Envn}/PRESERV/INGEST_RECORDER_BUFFER_SIZE
        - Name: INGEST_RECORDER_WORKERS
          ValueFrom: !Sub arn:aws:ssm:us-east-1:997427182289:parameter/${Envn}/PRESERV/INGEST_RECORDER_WORKERS
        - Name: BUCKET_GLACIER_DEEP_OH
          ValueFrom: !Sub arn:aws:ssm:us-east-1:997427182289:parameter/${Envn}/PRESERV/BUCKET_GLACIER_DEEP_OH
        - Name: BUCKET_GLACIER_DEEP_OR
          ValueFrom: !Sub arn:aws:ssm:us-east-1:997427182289:parameter/${Envn}/PRESERV/BUCKET_GLACIER_DEEP_OR
        - Name: BUCKET_GLACIER_DEEP_VA
          ValueFrom: !Sub arn:aws:ssm:us-east-1:997427182289:parameter/${Envn}/PRESERV/BUCKET_GLACIER_DEEP_VA
        - Name: BUCKET_GLACIER_OH
          ValueFrom: !Sub arn:aws:ssm:us-east-1:997427182289:parameter/${Envn}/PRESERV/BUCKET_GLACIER_OH
        - Name: BUCKET_GLACIER_OR
          ValueFrom: !Sub arn:aws:ssm:us-east-1:997427182289:parameter/${Envn}/PRESERV/BUCKET_GLACIER_OR
        - Name: BUCKET_GLACIER_VA
          ValueFrom: !Sub arn:aws:ssm:us-east-1:997427182289:parameter/${Envn}/PRESERV/BUCKET_GLACIER_VA
        - Name: BUCKET_STANDARD_OR
          ValueFrom: !Sub arn:aws:ssm:us-east-1:997427182289:parameter/${Envn}/PRESERV/BUCKET_STANDARD_OR
        - Name: BUCKET_STANDARD_VA
          ValueFrom: !Sub arn:aws:ssm:us-east-1:997427182289:parameter/${Envn}/PRESERV/BUCKET_STANDARD_VA
        - Name: BUCKET_WASABI_OR
          ValueFrom: !Sub arn:aws:ssm:us-east-1:997427182289:parameter/${Envn}/PRESERV/BUCKET_WASABI_OR
        - Name: BUCKET_WASABI_VA
          ValueFrom: !Sub arn:aws:ssm:us-east-1:997427182289:parameter/${Envn}/PRESERV/BUCKET_WASABI_VA
        - Name: NSQ_LOOKUPD
          ValueFrom: !Sub arn:aws:ssm:us-east-1:997427182289:parameter/${Envn}/PRESERV/NSQ_LOOKUP
        - Name: NSQ_URL
          ValueFrom: !Sub arn:aws:ssm:us-east-1:997427182289:parameter/${Envn}/PRESERV/NSQ_URL
        - Name: PRESERV_REGISTRY_API_KEY
          ValueFrom: !Sub arn:aws:ssm:us-east-1:997427182289:parameter/${Envn}/PRESERV/PRESERV_REGISTRY_API_KEY
        - Name: PRESERV_REGISTRY_API_USER
          ValueFrom: !Sub arn:aws:ssm:us-east-1:997427182289:parameter/${Envn}/PRESERV/PRESERV_REGISTRY_API_USER
        - Name: PRESERV_REGISTRY_URL
          ValueFrom: !Sub arn:aws:ssm:us-east-1:997427182289:parameter/${Envn}/PRESERV/PRESERV_REGISTRY_URL
        - Name: REDIS_URL
          ValueFrom: !Sub arn:aws:ssm:us-east-1:997427182289:parameter/${Envn}/PRESERV/REDIS_URL
        - Name: S3_AWS_HOST
          ValueFrom: !Sub arn:aws:ssm:us-east-1:997427182289:parameter/${Envn}/PRESERV/S3_AWS_HOST
        - Name: S3_AWS_KEY
          ValueFrom: !Sub arn:aws:ssm:us-east-1:997427182289:parameter/${Envn}/PRESERV/S3_AWS_KEY
        - Name: S3_AWS_SECRET
          ValueFrom: !Sub arn:aws:ssm:us-east-1:997427182289:parameter/${Envn}/PRESERV/S3_AWS_SECRET
        - Name: S3_WASABI_HOST_OR
          ValueFrom: !Sub arn:aws:ssm:us-east-1:997427182289:parameter/${Envn}/PRESERV/S3_WASABI_HOST_OR
        - Name: S3_WASABI_HOST_VA
          ValueFrom: !Sub arn:aws:ssm:us-east-1:997427182289:parameter/${Envn}/PRESERV/S3_WASABI_HOST_VA
        - Name: S3_WASABI_KEY
          ValueFrom: !Sub arn:aws:ssm:us-east-1:997427182289:parameter/${Envn}/PRESERV/S3_WASABI_KEY
        - Name: S3_WASABI_SECRET
          ValueFrom: !Sub arn:aws:ssm:us-east-1:997427182289:parameter/${Envn}/PRESERV/S3_WASABI_SECRET
        - Name: STAGING_BUCKET
          ValueFrom: !Sub arn:aws:ssm:us-east-1:997427182289:parameter/${Envn}/PRESERV/STAGING_BUCKET 
        - Name: QUEUE_FIXITY_INTERVAL
          ValueFrom: !Sub arn:aws:ssm:us-east-1:997427182289:parameter/${Envn}/PRESERV/QUEUE_FIXITY_INTERVAL
        - Name: MAX_FIXITY_ITEMS_PER_RUN
          ValueFrom: !Sub arn:aws:ssm:us-east-1:997427182289:parameter/${Envn}/PRESERV/MAX_FIXITY_ITEMS_PER_RUN
        - Name: APT_QUEUE_INTERVAL
          ValueFrom: !Sub arn:aws:ssm:us-east-1:997427182289:parameter/${Envn}/PRESERV/APT_QUEUE_INTERVAL
        Essential: true
        StopTimeout: 120
<<<<<<< HEAD
        Image: docker.io/aptrust/ingest_format_identifier:43aba66-master
=======
        Image: docker.io/aptrust/ingest_format_identifier:0ccb252-master
>>>>>>> db8d4a6b
        LinuxParameters: {}
        LogConfiguration:
          LogDriver: awslogs
          Options:
            awslogs-group: !Ref LogGroup
            awslogs-region: !Ref AWS::Region
            awslogs-stream-prefix: ingestformatidentifier
        Name: formatidentifier
      Cpu: "256"
      TaskRoleArn:
        Fn::ImportValue: !Sub "FargateIAMRole-${DNS}"
      ExecutionRoleArn:
        Fn::ImportValue: !Sub "ECSServiceRole-${DNS}"
      Family: !Sub 'formatidentifier-${FamTag}'
      Memory: "512"
      NetworkMode: awsvpc
      RequiresCompatibilities:
      - FARGATE


  IngestprefetchService:
    Type: AWS::ECS::Service
    Properties:
      Cluster:
        Fn::GetAtt:
        - Cluster
        - Arn
      DeploymentConfiguration:
        MaximumPercent: 200
        MinimumHealthyPercent: 100
      DeploymentController:
        Type: ECS
      DesiredCount: 1
      EnableExecuteCommand: true
    #  LaunchType: FARGATE
      NetworkConfiguration:
        AwsvpcConfiguration:
          AssignPublicIp: ENABLED
          SecurityGroups:
          - Fn::ImportValue: !Sub "PreservSecurityGroup-${DNS}"
          - Fn::ImportValue: !Sub "UnifiedSecurityGroup-${DNS}"
          Subnets:
          - Fn::ImportValue: !Sub "PrivateSubnet0-${DNS}"
          - Fn::ImportValue: !Sub "PrivateSubnet1-${DNS}"
      PlatformVersion: 1.4.0
      PropagateTags: SERVICE
      SchedulingStrategy: REPLICA
      ServiceName: ecs-prefetch
      ServiceRegistries:
      - RegistryArn:
          Fn::GetAtt:
          - IngestprefetchServiceDiscoveryEntry
          - Arn
      Tags:
      - Key: Environment
        Value: !Ref "DNS"
      - Key: Service
        Value: preserv
      TaskDefinition: !Ref IngestprefetchTaskDefinition


  IngestprefetchServiceDiscoveryEntry:
    Type: AWS::ServiceDiscovery::Service
    Properties:
      Description: '"ingestprefetch" service discovery entry in Cloud Map'
      DnsConfig:
        DnsRecords:
        - TTL: 60
          Type: A
        RoutingPolicy: MULTIVALUE
      HealthCheckCustomConfig:
        FailureThreshold: 1
      Name: prefetch.preserv
      NamespaceId:
        Fn::ImportValue: !Sub "NameSpace-${DNS}"


  IngestprefetchTaskDefinition:
    Type: AWS::ECS::TaskDefinition
    Properties:
      ContainerDefinitions:
      - Command:
        - us-east-1.compute.internal
        - !Ref "DNS"
        Essential: false
        Image: docker/ecs-searchdomain-sidecar:latest
        LogConfiguration:
          LogDriver: awslogs
          Options:
            awslogs-group: !Ref LogGroup
            awslogs-region: !Ref AWS::Region
            awslogs-stream-prefix: sidecar
        Name: Ingestprefetch_ResolvConf_InitContainer
      - DependsOn:
        - Condition: SUCCESS
          ContainerName: Ingestprefetch_ResolvConf_InitContainer
        Secrets:
        - Name: MAX_DAYS_SINCE_LAST_FIXITY
          ValueFrom: !Sub arn:aws:ssm:us-east-1:997427182289:parameter/${Envn}/PRESERV/MAX_DAYS_SINCE_LAST_FIXITY
        - Name: LOG_DIR
          ValueFrom: !Sub arn:aws:ssm:us-east-1:997427182289:parameter/${Envn}/PRESERV/LOG_DIR
        - Name: APT_DELETE_BUFFER_SIZE
          ValueFrom: !Sub arn:aws:ssm:us-east-1:997427182289:parameter/${Envn}/PRESERV/APT_DELETE_BUFFER_SIZE
        - Name: APT_DELETE_WORKERS
          ValueFrom: !Sub arn:aws:ssm:us-east-1:997427182289:parameter/${Envn}/PRESERV/APT_DELETE_WORKERS
        - Name: APT_FIXITY_BUFFER_SIZE
          ValueFrom: !Sub arn:aws:ssm:us-east-1:997427182289:parameter/${Envn}/PRESERV/APT_FIXITY_BUFFER_SIZE
        - Name: APT_FIXITY_WORKERS
          ValueFrom: !Sub arn:aws:ssm:us-east-1:997427182289:parameter/${Envn}/PRESERV/APT_FIXITY_WORKERS
        - Name: FILE_RESTORER_BUFFER_SIZE
          ValueFrom: !Sub arn:aws:ssm:us-east-1:997427182289:parameter/${Envn}/PRESERV/FILE_RESTORER_BUFFER_SIZE
        - Name: FILE_RESTORER_WORKERS
          ValueFrom: !Sub arn:aws:ssm:us-east-1:997427182289:parameter/${Envn}/PRESERV/FILE_RESTORER_WORKERS
        - Name: GLACIER_RESTORER_BUFFER_SIZE
          ValueFrom: !Sub arn:aws:ssm:us-east-1:997427182289:parameter/${Envn}/PRESERV/GLACIER_RESTORER_BUFFER_SIZE
        - Name: GLACIER_RESTORER_WORKERS
          ValueFrom: !Sub arn:aws:ssm:us-east-1:997427182289:parameter/${Envn}/PRESERV/GLACIER_RESTORER_WORKERS
        - Name: INGEST_CLEANUP_BUFFER_SIZE
          ValueFrom: !Sub arn:aws:ssm:us-east-1:997427182289:parameter/${Envn}/PRESERV/INGEST_CLEANUP_BUFFER_SIZE
        - Name: INGEST_CLEANUP_WORKERS
          ValueFrom: !Sub arn:aws:ssm:us-east-1:997427182289:parameter/${Envn}/PRESERV/INGEST_CLEANUP_WORKERS
        - Name: INGEST_FORMAT_IDENTIFIER_BUFFER_SIZE
          ValueFrom: !Sub arn:aws:ssm:us-east-1:997427182289:parameter/${Envn}/PRESERV/INGEST_FORMAT_IDENTIFIER_BUFFER_SIZE
        - Name: INGEST_FORMAT_IDENTIFIER_WORKERS
          ValueFrom: !Sub arn:aws:ssm:us-east-1:997427182289:parameter/${Envn}/PRESERV/INGEST_FORMAT_IDENTIFIER_WORKERS
        - Name: INGEST_PRESERVATION_UPLOADER_BUFFER_SIZE
          ValueFrom: !Sub arn:aws:ssm:us-east-1:997427182289:parameter/${Envn}/PRESERV/INGEST_PRESERVATION_UPLOADER_BUFFER_SIZE
        - Name: INGEST_PRESERVATION_UPLOADER_WORKERS
          ValueFrom: !Sub arn:aws:ssm:us-east-1:997427182289:parameter/${Envn}/PRESERV/INGEST_PRESERVATION_UPLOADER_WORKERS
        - Name: INGEST_PRE_FETCH_BUFFER_SIZE
          ValueFrom: !Sub arn:aws:ssm:us-east-1:997427182289:parameter/${Envn}/PRESERV/INGEST_PRE_FETCH_BUFFER_SIZE
        - Name: INGEST_PRE_FETCH_WORKERS
          ValueFrom: !Sub arn:aws:ssm:us-east-1:997427182289:parameter/${Envn}/PRESERV/INGEST_PRE_FETCH_WORKERS
        - Name: INGEST_STAGING_UPLOADER_BUFFER_SIZE
          ValueFrom: !Sub arn:aws:ssm:us-east-1:997427182289:parameter/${Envn}/PRESERV/INGEST_STAGING_UPLOADER_BUFFER_SIZE
        - Name: INGEST_STAGING_UPLOADER_WORKERS
          ValueFrom: !Sub arn:aws:ssm:us-east-1:997427182289:parameter/${Envn}/PRESERV/INGEST_STAGING_UPLOADER_WORKERS
        - Name: INGEST_VALIDATOR_BUFFER_SIZE
          ValueFrom: !Sub arn:aws:ssm:us-east-1:997427182289:parameter/${Envn}/PRESERV/INGEST_VALIDATOR_BUFFER_SIZE
        - Name: INGEST_VALIDATOR_WORKERS
          ValueFrom: !Sub arn:aws:ssm:us-east-1:997427182289:parameter/${Envn}/PRESERV/INGEST_VALIDATOR_WORKERS
        - Name: INGEST_PRESERVATION_VERIFIER_BUFFER_SIZE
          ValueFrom: !Sub arn:aws:ssm:us-east-1:997427182289:parameter/${Envn}/PRESERV/INGEST_PRESERVATION_VERIFIER_BUFFER_SIZE
        - Name: INGEST_PRESERVATION_VERIFIER_WORKERS
          ValueFrom: !Sub arn:aws:ssm:us-east-1:997427182289:parameter/${Envn}/PRESERV/INGEST_PRESERVATION_VERIFIER_WORKERS
        - Name: BAG_RESTORER_BUFFER_SIZE
          ValueFrom: !Sub arn:aws:ssm:us-east-1:997427182289:parameter/${Envn}/PRESERV/BAG_RESTORER_BUFFER_SIZE
        - Name: BAG_RESTORER_WORKERS
          ValueFrom: !Sub arn:aws:ssm:us-east-1:997427182289:parameter/${Envn}/PRESERV/BAG_RESTORER_WORKERS
        - Name: REINGEST_MANAGER_BUFFER_SIZE
          ValueFrom: !Sub arn:aws:ssm:us-east-1:997427182289:parameter/${Envn}/PRESERV/REINGEST_MANAGER_BUFFER_SIZE
        - Name: REINGEST_MANAGER_WORKERS
          ValueFrom: !Sub arn:aws:ssm:us-east-1:997427182289:parameter/${Envn}/PRESERV/REINGEST_MANAGER_WORKERS
        - Name: INGEST_RECORDER_BUFFER_SIZE
          ValueFrom: !Sub arn:aws:ssm:us-east-1:997427182289:parameter/${Envn}/PRESERV/INGEST_RECORDER_BUFFER_SIZE
        - Name: INGEST_RECORDER_WORKERS
          ValueFrom: !Sub arn:aws:ssm:us-east-1:997427182289:parameter/${Envn}/PRESERV/INGEST_RECORDER_WORKERS
        - Name: BUCKET_GLACIER_DEEP_OH
          ValueFrom: !Sub arn:aws:ssm:us-east-1:997427182289:parameter/${Envn}/PRESERV/BUCKET_GLACIER_DEEP_OH
        - Name: BUCKET_GLACIER_DEEP_OR
          ValueFrom: !Sub arn:aws:ssm:us-east-1:997427182289:parameter/${Envn}/PRESERV/BUCKET_GLACIER_DEEP_OR
        - Name: BUCKET_GLACIER_DEEP_VA
          ValueFrom: !Sub arn:aws:ssm:us-east-1:997427182289:parameter/${Envn}/PRESERV/BUCKET_GLACIER_DEEP_VA
        - Name: BUCKET_GLACIER_OH
          ValueFrom: !Sub arn:aws:ssm:us-east-1:997427182289:parameter/${Envn}/PRESERV/BUCKET_GLACIER_OH
        - Name: BUCKET_GLACIER_OR
          ValueFrom: !Sub arn:aws:ssm:us-east-1:997427182289:parameter/${Envn}/PRESERV/BUCKET_GLACIER_OR
        - Name: BUCKET_GLACIER_VA
          ValueFrom: !Sub arn:aws:ssm:us-east-1:997427182289:parameter/${Envn}/PRESERV/BUCKET_GLACIER_VA
        - Name: BUCKET_STANDARD_OR
          ValueFrom: !Sub arn:aws:ssm:us-east-1:997427182289:parameter/${Envn}/PRESERV/BUCKET_STANDARD_OR
        - Name: BUCKET_STANDARD_VA
          ValueFrom: !Sub arn:aws:ssm:us-east-1:997427182289:parameter/${Envn}/PRESERV/BUCKET_STANDARD_VA
        - Name: BUCKET_WASABI_OR
          ValueFrom: !Sub arn:aws:ssm:us-east-1:997427182289:parameter/${Envn}/PRESERV/BUCKET_WASABI_OR
        - Name: BUCKET_WASABI_VA
          ValueFrom: !Sub arn:aws:ssm:us-east-1:997427182289:parameter/${Envn}/PRESERV/BUCKET_WASABI_VA
        - Name: NSQ_LOOKUPD
          ValueFrom: !Sub arn:aws:ssm:us-east-1:997427182289:parameter/${Envn}/PRESERV/NSQ_LOOKUP
        - Name: NSQ_URL
          ValueFrom: !Sub arn:aws:ssm:us-east-1:997427182289:parameter/${Envn}/PRESERV/NSQ_URL
        - Name: PRESERV_REGISTRY_API_KEY
          ValueFrom: !Sub arn:aws:ssm:us-east-1:997427182289:parameter/${Envn}/PRESERV/PRESERV_REGISTRY_API_KEY
        - Name: PRESERV_REGISTRY_API_USER
          ValueFrom: !Sub arn:aws:ssm:us-east-1:997427182289:parameter/${Envn}/PRESERV/PRESERV_REGISTRY_API_USER
        - Name: PRESERV_REGISTRY_URL
          ValueFrom: !Sub arn:aws:ssm:us-east-1:997427182289:parameter/${Envn}/PRESERV/PRESERV_REGISTRY_URL
        - Name: REDIS_URL
          ValueFrom: !Sub arn:aws:ssm:us-east-1:997427182289:parameter/${Envn}/PRESERV/REDIS_URL
        - Name: S3_AWS_HOST
          ValueFrom: !Sub arn:aws:ssm:us-east-1:997427182289:parameter/${Envn}/PRESERV/S3_AWS_HOST
        - Name: S3_AWS_KEY
          ValueFrom: !Sub arn:aws:ssm:us-east-1:997427182289:parameter/${Envn}/PRESERV/S3_AWS_KEY
        - Name: S3_AWS_SECRET
          ValueFrom: !Sub arn:aws:ssm:us-east-1:997427182289:parameter/${Envn}/PRESERV/S3_AWS_SECRET
        - Name: S3_WASABI_HOST_OR
          ValueFrom: !Sub arn:aws:ssm:us-east-1:997427182289:parameter/${Envn}/PRESERV/S3_WASABI_HOST_OR
        - Name: S3_WASABI_HOST_VA
          ValueFrom: !Sub arn:aws:ssm:us-east-1:997427182289:parameter/${Envn}/PRESERV/S3_WASABI_HOST_VA
        - Name: S3_WASABI_KEY
          ValueFrom: !Sub arn:aws:ssm:us-east-1:997427182289:parameter/${Envn}/PRESERV/S3_WASABI_KEY
        - Name: S3_WASABI_SECRET
          ValueFrom: !Sub arn:aws:ssm:us-east-1:997427182289:parameter/${Envn}/PRESERV/S3_WASABI_SECRET
        - Name: STAGING_BUCKET
          ValueFrom: !Sub arn:aws:ssm:us-east-1:997427182289:parameter/${Envn}/PRESERV/STAGING_BUCKET 
        - Name: QUEUE_FIXITY_INTERVAL
          ValueFrom: !Sub arn:aws:ssm:us-east-1:997427182289:parameter/${Envn}/PRESERV/QUEUE_FIXITY_INTERVAL
        - Name: MAX_FIXITY_ITEMS_PER_RUN
          ValueFrom: !Sub arn:aws:ssm:us-east-1:997427182289:parameter/${Envn}/PRESERV/MAX_FIXITY_ITEMS_PER_RUN
        - Name: APT_QUEUE_INTERVAL
          ValueFrom: !Sub arn:aws:ssm:us-east-1:997427182289:parameter/${Envn}/PRESERV/APT_QUEUE_INTERVAL
        Essential: true
        StopTimeout: 120
<<<<<<< HEAD
        Image: docker.io/aptrust/ingest_pre_fetch:43aba66-master
=======
        Image: docker.io/aptrust/ingest_pre_fetch:0ccb252-master
>>>>>>> db8d4a6b
        LinuxParameters: {}
        LogConfiguration:
          LogDriver: awslogs
          Options:
            awslogs-group: !Ref LogGroup
            awslogs-region: !Ref AWS::Region
            awslogs-stream-prefix: prefetch
        Name: prefetch
      Cpu: "256"
      TaskRoleArn:
        Fn::ImportValue: !Sub "FargateIAMRole-${DNS}"
      ExecutionRoleArn:
        Fn::ImportValue: !Sub "ECSServiceRole-${DNS}"
      Family: !Sub 'prefetch-${FamTag}'
      Memory: "512"
      NetworkMode: awsvpc
      RequiresCompatibilities:
      - FARGATE



  IngestpreservationuploaderService:
    Type: AWS::ECS::Service
    Properties:
      Cluster:
        Fn::GetAtt:
        - Cluster
        - Arn
      DeploymentConfiguration:
        MaximumPercent: 200
        MinimumHealthyPercent: 100
      DeploymentController:
        Type: ECS
      DesiredCount: 1
      EnableExecuteCommand: true
    #  LaunchType: FARGATE
      NetworkConfiguration:
        AwsvpcConfiguration:
          AssignPublicIp: ENABLED
          SecurityGroups:
          - Fn::ImportValue: !Sub "PreservSecurityGroup-${DNS}"
          - Fn::ImportValue: !Sub "UnifiedSecurityGroup-${DNS}"
          Subnets:
          - Fn::ImportValue: !Sub "PrivateSubnet0-${DNS}"
          - Fn::ImportValue: !Sub "PrivateSubnet1-${DNS}"
      PlatformVersion: 1.4.0
      PropagateTags: SERVICE
      SchedulingStrategy: REPLICA
      ServiceName: ecs-uploader
      ServiceRegistries:
      - RegistryArn:
          Fn::GetAtt:
          - IngestpreservationuploaderServiceDiscoveryEntry
          - Arn
      Tags:
      - Key: Environment
        Value: !Ref "DNS"
      - Key: Service
        Value: preserv
      TaskDefinition: !Ref IngestpreservationuploaderTaskDefinition


  IngestpreservationuploaderServiceDiscoveryEntry:
    Type: AWS::ServiceDiscovery::Service
    Properties:
      Description: '"ingestpreservationuploader" service discovery entry in Cloud
        Map'
      DnsConfig:
        DnsRecords:
        - TTL: 60
          Type: A
        RoutingPolicy: MULTIVALUE
      HealthCheckCustomConfig:
        FailureThreshold: 1
      Name: uploader.preserv
      NamespaceId:
        Fn::ImportValue: !Sub "NameSpace-${DNS}"


  IngestpreservationuploaderTaskDefinition:
    Type: AWS::ECS::TaskDefinition
    Properties:
      ContainerDefinitions:
      - Command:
        - us-east-1.compute.internal
        - !Ref "DNS"
        Essential: false
        Image: docker/ecs-searchdomain-sidecar:latest
        LogConfiguration:
          LogDriver: awslogs
          Options:
            awslogs-group: !Ref LogGroup
            awslogs-region: !Ref AWS::Region
            awslogs-stream-prefix: sidecar
        Name: Ingestpreservationuploader_ResolvConf_InitContainer
      - DependsOn:
        - Condition: SUCCESS
          ContainerName: Ingestpreservationuploader_ResolvConf_InitContainer
        Secrets:
        - Name: MAX_DAYS_SINCE_LAST_FIXITY
          ValueFrom: !Sub arn:aws:ssm:us-east-1:997427182289:parameter/${Envn}/PRESERV/MAX_DAYS_SINCE_LAST_FIXITY
        - Name: LOG_DIR
          ValueFrom: !Sub arn:aws:ssm:us-east-1:997427182289:parameter/${Envn}/PRESERV/LOG_DIR
        - Name: APT_DELETE_BUFFER_SIZE
          ValueFrom: !Sub arn:aws:ssm:us-east-1:997427182289:parameter/${Envn}/PRESERV/APT_DELETE_BUFFER_SIZE
        - Name: APT_DELETE_WORKERS
          ValueFrom: !Sub arn:aws:ssm:us-east-1:997427182289:parameter/${Envn}/PRESERV/APT_DELETE_WORKERS
        - Name: APT_FIXITY_BUFFER_SIZE
          ValueFrom: !Sub arn:aws:ssm:us-east-1:997427182289:parameter/${Envn}/PRESERV/APT_FIXITY_BUFFER_SIZE
        - Name: APT_FIXITY_WORKERS
          ValueFrom: !Sub arn:aws:ssm:us-east-1:997427182289:parameter/${Envn}/PRESERV/APT_FIXITY_WORKERS
        - Name: FILE_RESTORER_BUFFER_SIZE
          ValueFrom: !Sub arn:aws:ssm:us-east-1:997427182289:parameter/${Envn}/PRESERV/FILE_RESTORER_BUFFER_SIZE
        - Name: FILE_RESTORER_WORKERS
          ValueFrom: !Sub arn:aws:ssm:us-east-1:997427182289:parameter/${Envn}/PRESERV/FILE_RESTORER_WORKERS
        - Name: GLACIER_RESTORER_BUFFER_SIZE
          ValueFrom: !Sub arn:aws:ssm:us-east-1:997427182289:parameter/${Envn}/PRESERV/GLACIER_RESTORER_BUFFER_SIZE
        - Name: GLACIER_RESTORER_WORKERS
          ValueFrom: !Sub arn:aws:ssm:us-east-1:997427182289:parameter/${Envn}/PRESERV/GLACIER_RESTORER_WORKERS
        - Name: INGEST_CLEANUP_BUFFER_SIZE
          ValueFrom: !Sub arn:aws:ssm:us-east-1:997427182289:parameter/${Envn}/PRESERV/INGEST_CLEANUP_BUFFER_SIZE
        - Name: INGEST_CLEANUP_WORKERS
          ValueFrom: !Sub arn:aws:ssm:us-east-1:997427182289:parameter/${Envn}/PRESERV/INGEST_CLEANUP_WORKERS
        - Name: INGEST_FORMAT_IDENTIFIER_BUFFER_SIZE
          ValueFrom: !Sub arn:aws:ssm:us-east-1:997427182289:parameter/${Envn}/PRESERV/INGEST_FORMAT_IDENTIFIER_BUFFER_SIZE
        - Name: INGEST_FORMAT_IDENTIFIER_WORKERS
          ValueFrom: !Sub arn:aws:ssm:us-east-1:997427182289:parameter/${Envn}/PRESERV/INGEST_FORMAT_IDENTIFIER_WORKERS
        - Name: INGEST_PRESERVATION_UPLOADER_BUFFER_SIZE
          ValueFrom: !Sub arn:aws:ssm:us-east-1:997427182289:parameter/${Envn}/PRESERV/INGEST_PRESERVATION_UPLOADER_BUFFER_SIZE
        - Name: INGEST_PRESERVATION_UPLOADER_WORKERS
          ValueFrom: !Sub arn:aws:ssm:us-east-1:997427182289:parameter/${Envn}/PRESERV/INGEST_PRESERVATION_UPLOADER_WORKERS
        - Name: INGEST_PRE_FETCH_BUFFER_SIZE
          ValueFrom: !Sub arn:aws:ssm:us-east-1:997427182289:parameter/${Envn}/PRESERV/INGEST_PRE_FETCH_BUFFER_SIZE
        - Name: INGEST_PRE_FETCH_WORKERS
          ValueFrom: !Sub arn:aws:ssm:us-east-1:997427182289:parameter/${Envn}/PRESERV/INGEST_PRE_FETCH_WORKERS
        - Name: INGEST_STAGING_UPLOADER_BUFFER_SIZE
          ValueFrom: !Sub arn:aws:ssm:us-east-1:997427182289:parameter/${Envn}/PRESERV/INGEST_STAGING_UPLOADER_BUFFER_SIZE
        - Name: INGEST_STAGING_UPLOADER_WORKERS
          ValueFrom: !Sub arn:aws:ssm:us-east-1:997427182289:parameter/${Envn}/PRESERV/INGEST_STAGING_UPLOADER_WORKERS
        - Name: INGEST_VALIDATOR_BUFFER_SIZE
          ValueFrom: !Sub arn:aws:ssm:us-east-1:997427182289:parameter/${Envn}/PRESERV/INGEST_VALIDATOR_BUFFER_SIZE
        - Name: INGEST_VALIDATOR_WORKERS
          ValueFrom: !Sub arn:aws:ssm:us-east-1:997427182289:parameter/${Envn}/PRESERV/INGEST_VALIDATOR_WORKERS
        - Name: INGEST_PRESERVATION_VERIFIER_BUFFER_SIZE
          ValueFrom: !Sub arn:aws:ssm:us-east-1:997427182289:parameter/${Envn}/PRESERV/INGEST_PRESERVATION_VERIFIER_BUFFER_SIZE
        - Name: INGEST_PRESERVATION_VERIFIER_WORKERS
          ValueFrom: !Sub arn:aws:ssm:us-east-1:997427182289:parameter/${Envn}/PRESERV/INGEST_PRESERVATION_VERIFIER_WORKERS
        - Name: BAG_RESTORER_BUFFER_SIZE
          ValueFrom: !Sub arn:aws:ssm:us-east-1:997427182289:parameter/${Envn}/PRESERV/BAG_RESTORER_BUFFER_SIZE
        - Name: BAG_RESTORER_WORKERS
          ValueFrom: !Sub arn:aws:ssm:us-east-1:997427182289:parameter/${Envn}/PRESERV/BAG_RESTORER_WORKERS
        - Name: REINGEST_MANAGER_BUFFER_SIZE
          ValueFrom: !Sub arn:aws:ssm:us-east-1:997427182289:parameter/${Envn}/PRESERV/REINGEST_MANAGER_BUFFER_SIZE
        - Name: REINGEST_MANAGER_WORKERS
          ValueFrom: !Sub arn:aws:ssm:us-east-1:997427182289:parameter/${Envn}/PRESERV/REINGEST_MANAGER_WORKERS
        - Name: INGEST_RECORDER_BUFFER_SIZE
          ValueFrom: !Sub arn:aws:ssm:us-east-1:997427182289:parameter/${Envn}/PRESERV/INGEST_RECORDER_BUFFER_SIZE
        - Name: INGEST_RECORDER_WORKERS
          ValueFrom: !Sub arn:aws:ssm:us-east-1:997427182289:parameter/${Envn}/PRESERV/INGEST_RECORDER_WORKERS
        - Name: BUCKET_GLACIER_DEEP_OH
          ValueFrom: !Sub arn:aws:ssm:us-east-1:997427182289:parameter/${Envn}/PRESERV/BUCKET_GLACIER_DEEP_OH
        - Name: BUCKET_GLACIER_DEEP_OR
          ValueFrom: !Sub arn:aws:ssm:us-east-1:997427182289:parameter/${Envn}/PRESERV/BUCKET_GLACIER_DEEP_OR
        - Name: BUCKET_GLACIER_DEEP_VA
          ValueFrom: !Sub arn:aws:ssm:us-east-1:997427182289:parameter/${Envn}/PRESERV/BUCKET_GLACIER_DEEP_VA
        - Name: BUCKET_GLACIER_OH
          ValueFrom: !Sub arn:aws:ssm:us-east-1:997427182289:parameter/${Envn}/PRESERV/BUCKET_GLACIER_OH
        - Name: BUCKET_GLACIER_OR
          ValueFrom: !Sub arn:aws:ssm:us-east-1:997427182289:parameter/${Envn}/PRESERV/BUCKET_GLACIER_OR
        - Name: BUCKET_GLACIER_VA
          ValueFrom: !Sub arn:aws:ssm:us-east-1:997427182289:parameter/${Envn}/PRESERV/BUCKET_GLACIER_VA
        - Name: BUCKET_STANDARD_OR
          ValueFrom: !Sub arn:aws:ssm:us-east-1:997427182289:parameter/${Envn}/PRESERV/BUCKET_STANDARD_OR
        - Name: BUCKET_STANDARD_VA
          ValueFrom: !Sub arn:aws:ssm:us-east-1:997427182289:parameter/${Envn}/PRESERV/BUCKET_STANDARD_VA
        - Name: BUCKET_WASABI_OR
          ValueFrom: !Sub arn:aws:ssm:us-east-1:997427182289:parameter/${Envn}/PRESERV/BUCKET_WASABI_OR
        - Name: BUCKET_WASABI_VA
          ValueFrom: !Sub arn:aws:ssm:us-east-1:997427182289:parameter/${Envn}/PRESERV/BUCKET_WASABI_VA
        - Name: NSQ_LOOKUPD
          ValueFrom: !Sub arn:aws:ssm:us-east-1:997427182289:parameter/${Envn}/PRESERV/NSQ_LOOKUP
        - Name: NSQ_URL
          ValueFrom: !Sub arn:aws:ssm:us-east-1:997427182289:parameter/${Envn}/PRESERV/NSQ_URL
        - Name: PRESERV_REGISTRY_API_KEY
          ValueFrom: !Sub arn:aws:ssm:us-east-1:997427182289:parameter/${Envn}/PRESERV/PRESERV_REGISTRY_API_KEY
        - Name: PRESERV_REGISTRY_API_USER
          ValueFrom: !Sub arn:aws:ssm:us-east-1:997427182289:parameter/${Envn}/PRESERV/PRESERV_REGISTRY_API_USER
        - Name: PRESERV_REGISTRY_URL
          ValueFrom: !Sub arn:aws:ssm:us-east-1:997427182289:parameter/${Envn}/PRESERV/PRESERV_REGISTRY_URL
        - Name: REDIS_URL
          ValueFrom: !Sub arn:aws:ssm:us-east-1:997427182289:parameter/${Envn}/PRESERV/REDIS_URL
        - Name: S3_AWS_HOST
          ValueFrom: !Sub arn:aws:ssm:us-east-1:997427182289:parameter/${Envn}/PRESERV/S3_AWS_HOST
        - Name: S3_AWS_KEY
          ValueFrom: !Sub arn:aws:ssm:us-east-1:997427182289:parameter/${Envn}/PRESERV/S3_AWS_KEY
        - Name: S3_AWS_SECRET
          ValueFrom: !Sub arn:aws:ssm:us-east-1:997427182289:parameter/${Envn}/PRESERV/S3_AWS_SECRET
        - Name: S3_WASABI_HOST_OR
          ValueFrom: !Sub arn:aws:ssm:us-east-1:997427182289:parameter/${Envn}/PRESERV/S3_WASABI_HOST_OR
        - Name: S3_WASABI_HOST_VA
          ValueFrom: !Sub arn:aws:ssm:us-east-1:997427182289:parameter/${Envn}/PRESERV/S3_WASABI_HOST_VA
        - Name: S3_WASABI_KEY
          ValueFrom: !Sub arn:aws:ssm:us-east-1:997427182289:parameter/${Envn}/PRESERV/S3_WASABI_KEY
        - Name: S3_WASABI_SECRET
          ValueFrom: !Sub arn:aws:ssm:us-east-1:997427182289:parameter/${Envn}/PRESERV/S3_WASABI_SECRET
        - Name: STAGING_BUCKET
          ValueFrom: !Sub arn:aws:ssm:us-east-1:997427182289:parameter/${Envn}/PRESERV/STAGING_BUCKET 
        - Name: QUEUE_FIXITY_INTERVAL
          ValueFrom: !Sub arn:aws:ssm:us-east-1:997427182289:parameter/${Envn}/PRESERV/QUEUE_FIXITY_INTERVAL
        - Name: MAX_FIXITY_ITEMS_PER_RUN
          ValueFrom: !Sub arn:aws:ssm:us-east-1:997427182289:parameter/${Envn}/PRESERV/MAX_FIXITY_ITEMS_PER_RUN
        - Name: APT_QUEUE_INTERVAL
          ValueFrom: !Sub arn:aws:ssm:us-east-1:997427182289:parameter/${Envn}/PRESERV/APT_QUEUE_INTERVAL
        Essential: true
        StopTimeout: 120
<<<<<<< HEAD
        Image: docker.io/aptrust/ingest_preservation_uploader:43aba66-master
=======
        Image: docker.io/aptrust/ingest_preservation_uploader:0ccb252-master
>>>>>>> db8d4a6b
        LinuxParameters: {}
        LogConfiguration:
          LogDriver: awslogs
          Options:
            awslogs-group: !Ref LogGroup
            awslogs-region: !Ref AWS::Region
            awslogs-stream-prefix: ingestuploader
        Name: uploader
      Cpu: "256"
      TaskRoleArn:
        Fn::ImportValue: !Sub "FargateIAMRole-${DNS}"
      ExecutionRoleArn:
        Fn::ImportValue: !Sub "ECSServiceRole-${DNS}"
      Family: !Sub 'uploader-${FamTag}'
      Memory: "512"
      NetworkMode: awsvpc
      RequiresCompatibilities:
      - FARGATE

  IngestpreservationverifierService:
    Type: AWS::ECS::Service
    Properties:
      Cluster:
        Fn::GetAtt:
        - Cluster
        - Arn
      DeploymentConfiguration:
        MaximumPercent: 200
        MinimumHealthyPercent: 100
      DeploymentController:
        Type: ECS
      DesiredCount: 1
      EnableExecuteCommand: true
    #  LaunchType: FARGATE
      NetworkConfiguration:
        AwsvpcConfiguration:
          AssignPublicIp: ENABLED
          SecurityGroups:
          - Fn::ImportValue: !Sub "PreservSecurityGroup-${DNS}"
          - Fn::ImportValue: !Sub "UnifiedSecurityGroup-${DNS}"
          Subnets:
          - Fn::ImportValue: !Sub "PrivateSubnet0-${DNS}"
          - Fn::ImportValue: !Sub "PrivateSubnet1-${DNS}"
      PlatformVersion: 1.4.0
      PropagateTags: SERVICE
      SchedulingStrategy: REPLICA
      ServiceName: ecs-verifier
      ServiceRegistries:
      - RegistryArn:
          Fn::GetAtt:
          - IngestpreservationverifierServiceDiscoveryEntry
          - Arn
      Tags:
      - Key: Environment
        Value: !Ref "DNS"
      - Key: Service
        Value: preserv
      TaskDefinition: !Ref IngestpreservationverifierTaskDefinition


  IngestpreservationverifierServiceDiscoveryEntry:
    Type: AWS::ServiceDiscovery::Service
    Properties:
      Description: '"ingestpreservationverifier" service discovery entry in Cloud
        Map'
      DnsConfig:
        DnsRecords:
        - TTL: 60
          Type: A
        RoutingPolicy: MULTIVALUE
      HealthCheckCustomConfig:
        FailureThreshold: 1
      Name: verifier.preserv
      NamespaceId:
        Fn::ImportValue: !Sub "NameSpace-${DNS}"


  IngestpreservationverifierTaskDefinition:
    Type: AWS::ECS::TaskDefinition
    Properties:
      ContainerDefinitions:
      - Command:
        - us-east-1.compute.internal
        - !Ref "DNS"
        Essential: false
        Image: docker/ecs-searchdomain-sidecar:latest
        LogConfiguration:
          LogDriver: awslogs
          Options:
            awslogs-group: !Ref LogGroup
            awslogs-region: !Ref AWS::Region
            awslogs-stream-prefix: sidecar
        Name: Ingestpreservationverifier_ResolvConf_InitContainer
      - DependsOn:
        - Condition: SUCCESS
          ContainerName: Ingestpreservationverifier_ResolvConf_InitContainer
        Secrets:
        - Name: MAX_DAYS_SINCE_LAST_FIXITY
          ValueFrom: !Sub arn:aws:ssm:us-east-1:997427182289:parameter/${Envn}/PRESERV/MAX_DAYS_SINCE_LAST_FIXITY
        - Name: LOG_DIR
          ValueFrom: !Sub arn:aws:ssm:us-east-1:997427182289:parameter/${Envn}/PRESERV/LOG_DIR
        - Name: APT_DELETE_BUFFER_SIZE
          ValueFrom: !Sub arn:aws:ssm:us-east-1:997427182289:parameter/${Envn}/PRESERV/APT_DELETE_BUFFER_SIZE
        - Name: APT_DELETE_WORKERS
          ValueFrom: !Sub arn:aws:ssm:us-east-1:997427182289:parameter/${Envn}/PRESERV/APT_DELETE_WORKERS
        - Name: APT_FIXITY_BUFFER_SIZE
          ValueFrom: !Sub arn:aws:ssm:us-east-1:997427182289:parameter/${Envn}/PRESERV/APT_FIXITY_BUFFER_SIZE
        - Name: APT_FIXITY_WORKERS
          ValueFrom: !Sub arn:aws:ssm:us-east-1:997427182289:parameter/${Envn}/PRESERV/APT_FIXITY_WORKERS
        - Name: FILE_RESTORER_BUFFER_SIZE
          ValueFrom: !Sub arn:aws:ssm:us-east-1:997427182289:parameter/${Envn}/PRESERV/FILE_RESTORER_BUFFER_SIZE
        - Name: FILE_RESTORER_WORKERS
          ValueFrom: !Sub arn:aws:ssm:us-east-1:997427182289:parameter/${Envn}/PRESERV/FILE_RESTORER_WORKERS
        - Name: GLACIER_RESTORER_BUFFER_SIZE
          ValueFrom: !Sub arn:aws:ssm:us-east-1:997427182289:parameter/${Envn}/PRESERV/GLACIER_RESTORER_BUFFER_SIZE
        - Name: GLACIER_RESTORER_WORKERS
          ValueFrom: !Sub arn:aws:ssm:us-east-1:997427182289:parameter/${Envn}/PRESERV/GLACIER_RESTORER_WORKERS
        - Name: INGEST_CLEANUP_BUFFER_SIZE
          ValueFrom: !Sub arn:aws:ssm:us-east-1:997427182289:parameter/${Envn}/PRESERV/INGEST_CLEANUP_BUFFER_SIZE
        - Name: INGEST_CLEANUP_WORKERS
          ValueFrom: !Sub arn:aws:ssm:us-east-1:997427182289:parameter/${Envn}/PRESERV/INGEST_CLEANUP_WORKERS
        - Name: INGEST_FORMAT_IDENTIFIER_BUFFER_SIZE
          ValueFrom: !Sub arn:aws:ssm:us-east-1:997427182289:parameter/${Envn}/PRESERV/INGEST_FORMAT_IDENTIFIER_BUFFER_SIZE
        - Name: INGEST_FORMAT_IDENTIFIER_WORKERS
          ValueFrom: !Sub arn:aws:ssm:us-east-1:997427182289:parameter/${Envn}/PRESERV/INGEST_FORMAT_IDENTIFIER_WORKERS
        - Name: INGEST_PRESERVATION_UPLOADER_BUFFER_SIZE
          ValueFrom: !Sub arn:aws:ssm:us-east-1:997427182289:parameter/${Envn}/PRESERV/INGEST_PRESERVATION_UPLOADER_BUFFER_SIZE
        - Name: INGEST_PRESERVATION_UPLOADER_WORKERS
          ValueFrom: !Sub arn:aws:ssm:us-east-1:997427182289:parameter/${Envn}/PRESERV/INGEST_PRESERVATION_UPLOADER_WORKERS
        - Name: INGEST_PRE_FETCH_BUFFER_SIZE
          ValueFrom: !Sub arn:aws:ssm:us-east-1:997427182289:parameter/${Envn}/PRESERV/INGEST_PRE_FETCH_BUFFER_SIZE
        - Name: INGEST_PRE_FETCH_WORKERS
          ValueFrom: !Sub arn:aws:ssm:us-east-1:997427182289:parameter/${Envn}/PRESERV/INGEST_PRE_FETCH_WORKERS
        - Name: INGEST_STAGING_UPLOADER_BUFFER_SIZE
          ValueFrom: !Sub arn:aws:ssm:us-east-1:997427182289:parameter/${Envn}/PRESERV/INGEST_STAGING_UPLOADER_BUFFER_SIZE
        - Name: INGEST_STAGING_UPLOADER_WORKERS
          ValueFrom: !Sub arn:aws:ssm:us-east-1:997427182289:parameter/${Envn}/PRESERV/INGEST_STAGING_UPLOADER_WORKERS
        - Name: INGEST_VALIDATOR_BUFFER_SIZE
          ValueFrom: !Sub arn:aws:ssm:us-east-1:997427182289:parameter/${Envn}/PRESERV/INGEST_VALIDATOR_BUFFER_SIZE
        - Name: INGEST_VALIDATOR_WORKERS
          ValueFrom: !Sub arn:aws:ssm:us-east-1:997427182289:parameter/${Envn}/PRESERV/INGEST_VALIDATOR_WORKERS
        - Name: INGEST_PRESERVATION_VERIFIER_BUFFER_SIZE
          ValueFrom: !Sub arn:aws:ssm:us-east-1:997427182289:parameter/${Envn}/PRESERV/INGEST_PRESERVATION_VERIFIER_BUFFER_SIZE
        - Name: INGEST_PRESERVATION_VERIFIER_WORKERS
          ValueFrom: !Sub arn:aws:ssm:us-east-1:997427182289:parameter/${Envn}/PRESERV/INGEST_PRESERVATION_VERIFIER_WORKERS
        - Name: BAG_RESTORER_BUFFER_SIZE
          ValueFrom: !Sub arn:aws:ssm:us-east-1:997427182289:parameter/${Envn}/PRESERV/BAG_RESTORER_BUFFER_SIZE
        - Name: BAG_RESTORER_WORKERS
          ValueFrom: !Sub arn:aws:ssm:us-east-1:997427182289:parameter/${Envn}/PRESERV/BAG_RESTORER_WORKERS
        - Name: REINGEST_MANAGER_BUFFER_SIZE
          ValueFrom: !Sub arn:aws:ssm:us-east-1:997427182289:parameter/${Envn}/PRESERV/REINGEST_MANAGER_BUFFER_SIZE
        - Name: REINGEST_MANAGER_WORKERS
          ValueFrom: !Sub arn:aws:ssm:us-east-1:997427182289:parameter/${Envn}/PRESERV/REINGEST_MANAGER_WORKERS
        - Name: INGEST_RECORDER_BUFFER_SIZE
          ValueFrom: !Sub arn:aws:ssm:us-east-1:997427182289:parameter/${Envn}/PRESERV/INGEST_RECORDER_BUFFER_SIZE
        - Name: INGEST_RECORDER_WORKERS
          ValueFrom: !Sub arn:aws:ssm:us-east-1:997427182289:parameter/${Envn}/PRESERV/INGEST_RECORDER_WORKERS
        - Name: BUCKET_GLACIER_DEEP_OH
          ValueFrom: !Sub arn:aws:ssm:us-east-1:997427182289:parameter/${Envn}/PRESERV/BUCKET_GLACIER_DEEP_OH
        - Name: BUCKET_GLACIER_DEEP_OR
          ValueFrom: !Sub arn:aws:ssm:us-east-1:997427182289:parameter/${Envn}/PRESERV/BUCKET_GLACIER_DEEP_OR
        - Name: BUCKET_GLACIER_DEEP_VA
          ValueFrom: !Sub arn:aws:ssm:us-east-1:997427182289:parameter/${Envn}/PRESERV/BUCKET_GLACIER_DEEP_VA
        - Name: BUCKET_GLACIER_OH
          ValueFrom: !Sub arn:aws:ssm:us-east-1:997427182289:parameter/${Envn}/PRESERV/BUCKET_GLACIER_OH
        - Name: BUCKET_GLACIER_OR
          ValueFrom: !Sub arn:aws:ssm:us-east-1:997427182289:parameter/${Envn}/PRESERV/BUCKET_GLACIER_OR
        - Name: BUCKET_GLACIER_VA
          ValueFrom: !Sub arn:aws:ssm:us-east-1:997427182289:parameter/${Envn}/PRESERV/BUCKET_GLACIER_VA
        - Name: BUCKET_STANDARD_OR
          ValueFrom: !Sub arn:aws:ssm:us-east-1:997427182289:parameter/${Envn}/PRESERV/BUCKET_STANDARD_OR
        - Name: BUCKET_STANDARD_VA
          ValueFrom: !Sub arn:aws:ssm:us-east-1:997427182289:parameter/${Envn}/PRESERV/BUCKET_STANDARD_VA
        - Name: BUCKET_WASABI_OR
          ValueFrom: !Sub arn:aws:ssm:us-east-1:997427182289:parameter/${Envn}/PRESERV/BUCKET_WASABI_OR
        - Name: BUCKET_WASABI_VA
          ValueFrom: !Sub arn:aws:ssm:us-east-1:997427182289:parameter/${Envn}/PRESERV/BUCKET_WASABI_VA
        - Name: NSQ_LOOKUPD
          ValueFrom: !Sub arn:aws:ssm:us-east-1:997427182289:parameter/${Envn}/PRESERV/NSQ_LOOKUP
        - Name: NSQ_URL
          ValueFrom: !Sub arn:aws:ssm:us-east-1:997427182289:parameter/${Envn}/PRESERV/NSQ_URL
        - Name: PRESERV_REGISTRY_API_KEY
          ValueFrom: !Sub arn:aws:ssm:us-east-1:997427182289:parameter/${Envn}/PRESERV/PRESERV_REGISTRY_API_KEY
        - Name: PRESERV_REGISTRY_API_USER
          ValueFrom: !Sub arn:aws:ssm:us-east-1:997427182289:parameter/${Envn}/PRESERV/PRESERV_REGISTRY_API_USER
        - Name: PRESERV_REGISTRY_URL
          ValueFrom: !Sub arn:aws:ssm:us-east-1:997427182289:parameter/${Envn}/PRESERV/PRESERV_REGISTRY_URL
        - Name: REDIS_URL
          ValueFrom: !Sub arn:aws:ssm:us-east-1:997427182289:parameter/${Envn}/PRESERV/REDIS_URL
        - Name: S3_AWS_HOST
          ValueFrom: !Sub arn:aws:ssm:us-east-1:997427182289:parameter/${Envn}/PRESERV/S3_AWS_HOST
        - Name: S3_AWS_KEY
          ValueFrom: !Sub arn:aws:ssm:us-east-1:997427182289:parameter/${Envn}/PRESERV/S3_AWS_KEY
        - Name: S3_AWS_SECRET
          ValueFrom: !Sub arn:aws:ssm:us-east-1:997427182289:parameter/${Envn}/PRESERV/S3_AWS_SECRET
        - Name: S3_WASABI_HOST_OR
          ValueFrom: !Sub arn:aws:ssm:us-east-1:997427182289:parameter/${Envn}/PRESERV/S3_WASABI_HOST_OR
        - Name: S3_WASABI_HOST_VA
          ValueFrom: !Sub arn:aws:ssm:us-east-1:997427182289:parameter/${Envn}/PRESERV/S3_WASABI_HOST_VA
        - Name: S3_WASABI_KEY
          ValueFrom: !Sub arn:aws:ssm:us-east-1:997427182289:parameter/${Envn}/PRESERV/S3_WASABI_KEY
        - Name: S3_WASABI_SECRET
          ValueFrom: !Sub arn:aws:ssm:us-east-1:997427182289:parameter/${Envn}/PRESERV/S3_WASABI_SECRET
        - Name: STAGING_BUCKET
          ValueFrom: !Sub arn:aws:ssm:us-east-1:997427182289:parameter/${Envn}/PRESERV/STAGING_BUCKET 
        - Name: QUEUE_FIXITY_INTERVAL
          ValueFrom: !Sub arn:aws:ssm:us-east-1:997427182289:parameter/${Envn}/PRESERV/QUEUE_FIXITY_INTERVAL
        - Name: MAX_FIXITY_ITEMS_PER_RUN
          ValueFrom: !Sub arn:aws:ssm:us-east-1:997427182289:parameter/${Envn}/PRESERV/MAX_FIXITY_ITEMS_PER_RUN
        - Name: APT_QUEUE_INTERVAL
          ValueFrom: !Sub arn:aws:ssm:us-east-1:997427182289:parameter/${Envn}/PRESERV/APT_QUEUE_INTERVAL
        Essential: true
        StopTimeout: 120
<<<<<<< HEAD
        Image: docker.io/aptrust/ingest_preservation_verifier:43aba66-master
=======
        Image: docker.io/aptrust/ingest_preservation_verifier:0ccb252-master
>>>>>>> db8d4a6b
        LinuxParameters: {}
        LogConfiguration:
          LogDriver: awslogs
          Options:
            awslogs-group: !Ref LogGroup
            awslogs-region: !Ref AWS::Region
            awslogs-stream-prefix: ingestverifier
        Name: verifier
      Cpu: "256"
      TaskRoleArn:
        Fn::ImportValue: !Sub "FargateIAMRole-${DNS}"
      ExecutionRoleArn:
        Fn::ImportValue: !Sub "ECSServiceRole-${DNS}"
      Family: !Sub 'verifier-${FamTag}'
      Memory: "512"
      NetworkMode: awsvpc
      RequiresCompatibilities:
      - FARGATE

  IngestrecorderService:
    Type: AWS::ECS::Service
    Properties:
      Cluster:
        Fn::GetAtt:
        - Cluster
        - Arn
      DeploymentConfiguration:
        MaximumPercent: 200
        MinimumHealthyPercent: 100
      DeploymentController:
        Type: ECS
      DesiredCount: 1
      EnableExecuteCommand: true
    #  LaunchType: FARGATE
      NetworkConfiguration:
        AwsvpcConfiguration:
          AssignPublicIp: ENABLED
          SecurityGroups:
          - Fn::ImportValue: !Sub "PreservSecurityGroup-${DNS}"
          - Fn::ImportValue: !Sub "UnifiedSecurityGroup-${DNS}"
          Subnets:
          - Fn::ImportValue: !Sub "PrivateSubnet0-${DNS}"
          - Fn::ImportValue: !Sub "PrivateSubnet1-${DNS}"
      PlatformVersion: 1.4.0
      PropagateTags: SERVICE
      SchedulingStrategy: REPLICA
      ServiceName: ecs-recorder
      ServiceRegistries:
      - RegistryArn:
          Fn::GetAtt:
          - IngestrecorderServiceDiscoveryEntry
          - Arn
      Tags:
      - Key: Environment
        Value: !Ref "DNS"
      - Key: Service
        Value: preserv
      TaskDefinition: !Ref IngestrecorderTaskDefinition


  IngestrecorderServiceDiscoveryEntry:
    Type: AWS::ServiceDiscovery::Service
    Properties:
      Description: '"ingestrecorder" service discovery entry in Cloud Map'
      DnsConfig:
        DnsRecords:
        - TTL: 60
          Type: A
        RoutingPolicy: MULTIVALUE
      HealthCheckCustomConfig:
        FailureThreshold: 1
      Name: recorder.preserv
      NamespaceId:
        Fn::ImportValue: !Sub "NameSpace-${DNS}"


  IngestrecorderTaskDefinition:
    Type: AWS::ECS::TaskDefinition
    Properties:
      ContainerDefinitions:
      - Command:
        - us-east-1.compute.internal
        - !Ref "DNS"
        Essential: false
        Image: docker/ecs-searchdomain-sidecar:latest
        LogConfiguration:
          LogDriver: awslogs
          Options:
            awslogs-group: !Ref LogGroup
            awslogs-region: !Ref AWS::Region
            awslogs-stream-prefix: sidecar
        Name: Ingestrecorder_ResolvConf_InitContainer
      - DependsOn:
        - Condition: SUCCESS
          ContainerName: Ingestrecorder_ResolvConf_InitContainer
        Secrets:
        - Name: MAX_DAYS_SINCE_LAST_FIXITY
          ValueFrom: !Sub arn:aws:ssm:us-east-1:997427182289:parameter/${Envn}/PRESERV/MAX_DAYS_SINCE_LAST_FIXITY
        - Name: LOG_DIR
          ValueFrom: !Sub arn:aws:ssm:us-east-1:997427182289:parameter/${Envn}/PRESERV/LOG_DIR
        - Name: APT_DELETE_BUFFER_SIZE
          ValueFrom: !Sub arn:aws:ssm:us-east-1:997427182289:parameter/${Envn}/PRESERV/APT_DELETE_BUFFER_SIZE
        - Name: APT_DELETE_WORKERS
          ValueFrom: !Sub arn:aws:ssm:us-east-1:997427182289:parameter/${Envn}/PRESERV/APT_DELETE_WORKERS
        - Name: APT_FIXITY_BUFFER_SIZE
          ValueFrom: !Sub arn:aws:ssm:us-east-1:997427182289:parameter/${Envn}/PRESERV/APT_FIXITY_BUFFER_SIZE
        - Name: APT_FIXITY_WORKERS
          ValueFrom: !Sub arn:aws:ssm:us-east-1:997427182289:parameter/${Envn}/PRESERV/APT_FIXITY_WORKERS
        - Name: FILE_RESTORER_BUFFER_SIZE
          ValueFrom: !Sub arn:aws:ssm:us-east-1:997427182289:parameter/${Envn}/PRESERV/FILE_RESTORER_BUFFER_SIZE
        - Name: FILE_RESTORER_WORKERS
          ValueFrom: !Sub arn:aws:ssm:us-east-1:997427182289:parameter/${Envn}/PRESERV/FILE_RESTORER_WORKERS
        - Name: GLACIER_RESTORER_BUFFER_SIZE
          ValueFrom: !Sub arn:aws:ssm:us-east-1:997427182289:parameter/${Envn}/PRESERV/GLACIER_RESTORER_BUFFER_SIZE
        - Name: GLACIER_RESTORER_WORKERS
          ValueFrom: !Sub arn:aws:ssm:us-east-1:997427182289:parameter/${Envn}/PRESERV/GLACIER_RESTORER_WORKERS
        - Name: INGEST_CLEANUP_BUFFER_SIZE
          ValueFrom: !Sub arn:aws:ssm:us-east-1:997427182289:parameter/${Envn}/PRESERV/INGEST_CLEANUP_BUFFER_SIZE
        - Name: INGEST_CLEANUP_WORKERS
          ValueFrom: !Sub arn:aws:ssm:us-east-1:997427182289:parameter/${Envn}/PRESERV/INGEST_CLEANUP_WORKERS
        - Name: INGEST_FORMAT_IDENTIFIER_BUFFER_SIZE
          ValueFrom: !Sub arn:aws:ssm:us-east-1:997427182289:parameter/${Envn}/PRESERV/INGEST_FORMAT_IDENTIFIER_BUFFER_SIZE
        - Name: INGEST_FORMAT_IDENTIFIER_WORKERS
          ValueFrom: !Sub arn:aws:ssm:us-east-1:997427182289:parameter/${Envn}/PRESERV/INGEST_FORMAT_IDENTIFIER_WORKERS
        - Name: INGEST_PRESERVATION_UPLOADER_BUFFER_SIZE
          ValueFrom: !Sub arn:aws:ssm:us-east-1:997427182289:parameter/${Envn}/PRESERV/INGEST_PRESERVATION_UPLOADER_BUFFER_SIZE
        - Name: INGEST_PRESERVATION_UPLOADER_WORKERS
          ValueFrom: !Sub arn:aws:ssm:us-east-1:997427182289:parameter/${Envn}/PRESERV/INGEST_PRESERVATION_UPLOADER_WORKERS
        - Name: INGEST_PRE_FETCH_BUFFER_SIZE
          ValueFrom: !Sub arn:aws:ssm:us-east-1:997427182289:parameter/${Envn}/PRESERV/INGEST_PRE_FETCH_BUFFER_SIZE
        - Name: INGEST_PRE_FETCH_WORKERS
          ValueFrom: !Sub arn:aws:ssm:us-east-1:997427182289:parameter/${Envn}/PRESERV/INGEST_PRE_FETCH_WORKERS
        - Name: INGEST_STAGING_UPLOADER_BUFFER_SIZE
          ValueFrom: !Sub arn:aws:ssm:us-east-1:997427182289:parameter/${Envn}/PRESERV/INGEST_STAGING_UPLOADER_BUFFER_SIZE
        - Name: INGEST_STAGING_UPLOADER_WORKERS
          ValueFrom: !Sub arn:aws:ssm:us-east-1:997427182289:parameter/${Envn}/PRESERV/INGEST_STAGING_UPLOADER_WORKERS
        - Name: INGEST_VALIDATOR_BUFFER_SIZE
          ValueFrom: !Sub arn:aws:ssm:us-east-1:997427182289:parameter/${Envn}/PRESERV/INGEST_VALIDATOR_BUFFER_SIZE
        - Name: INGEST_VALIDATOR_WORKERS
          ValueFrom: !Sub arn:aws:ssm:us-east-1:997427182289:parameter/${Envn}/PRESERV/INGEST_VALIDATOR_WORKERS
        - Name: INGEST_PRESERVATION_VERIFIER_BUFFER_SIZE
          ValueFrom: !Sub arn:aws:ssm:us-east-1:997427182289:parameter/${Envn}/PRESERV/INGEST_PRESERVATION_VERIFIER_BUFFER_SIZE
        - Name: INGEST_PRESERVATION_VERIFIER_WORKERS
          ValueFrom: !Sub arn:aws:ssm:us-east-1:997427182289:parameter/${Envn}/PRESERV/INGEST_PRESERVATION_VERIFIER_WORKERS
        - Name: BAG_RESTORER_BUFFER_SIZE
          ValueFrom: !Sub arn:aws:ssm:us-east-1:997427182289:parameter/${Envn}/PRESERV/BAG_RESTORER_BUFFER_SIZE
        - Name: BAG_RESTORER_WORKERS
          ValueFrom: !Sub arn:aws:ssm:us-east-1:997427182289:parameter/${Envn}/PRESERV/BAG_RESTORER_WORKERS
        - Name: REINGEST_MANAGER_BUFFER_SIZE
          ValueFrom: !Sub arn:aws:ssm:us-east-1:997427182289:parameter/${Envn}/PRESERV/REINGEST_MANAGER_BUFFER_SIZE
        - Name: REINGEST_MANAGER_WORKERS
          ValueFrom: !Sub arn:aws:ssm:us-east-1:997427182289:parameter/${Envn}/PRESERV/REINGEST_MANAGER_WORKERS
        - Name: INGEST_RECORDER_BUFFER_SIZE
          ValueFrom: !Sub arn:aws:ssm:us-east-1:997427182289:parameter/${Envn}/PRESERV/INGEST_RECORDER_BUFFER_SIZE
        - Name: INGEST_RECORDER_WORKERS
          ValueFrom: !Sub arn:aws:ssm:us-east-1:997427182289:parameter/${Envn}/PRESERV/INGEST_RECORDER_WORKERS
        - Name: BUCKET_GLACIER_DEEP_OH
          ValueFrom: !Sub arn:aws:ssm:us-east-1:997427182289:parameter/${Envn}/PRESERV/BUCKET_GLACIER_DEEP_OH
        - Name: BUCKET_GLACIER_DEEP_OR
          ValueFrom: !Sub arn:aws:ssm:us-east-1:997427182289:parameter/${Envn}/PRESERV/BUCKET_GLACIER_DEEP_OR
        - Name: BUCKET_GLACIER_DEEP_VA
          ValueFrom: !Sub arn:aws:ssm:us-east-1:997427182289:parameter/${Envn}/PRESERV/BUCKET_GLACIER_DEEP_VA
        - Name: BUCKET_GLACIER_OH
          ValueFrom: !Sub arn:aws:ssm:us-east-1:997427182289:parameter/${Envn}/PRESERV/BUCKET_GLACIER_OH
        - Name: BUCKET_GLACIER_OR
          ValueFrom: !Sub arn:aws:ssm:us-east-1:997427182289:parameter/${Envn}/PRESERV/BUCKET_GLACIER_OR
        - Name: BUCKET_GLACIER_VA
          ValueFrom: !Sub arn:aws:ssm:us-east-1:997427182289:parameter/${Envn}/PRESERV/BUCKET_GLACIER_VA
        - Name: BUCKET_STANDARD_OR
          ValueFrom: !Sub arn:aws:ssm:us-east-1:997427182289:parameter/${Envn}/PRESERV/BUCKET_STANDARD_OR
        - Name: BUCKET_STANDARD_VA
          ValueFrom: !Sub arn:aws:ssm:us-east-1:997427182289:parameter/${Envn}/PRESERV/BUCKET_STANDARD_VA
        - Name: BUCKET_WASABI_OR
          ValueFrom: !Sub arn:aws:ssm:us-east-1:997427182289:parameter/${Envn}/PRESERV/BUCKET_WASABI_OR
        - Name: BUCKET_WASABI_VA
          ValueFrom: !Sub arn:aws:ssm:us-east-1:997427182289:parameter/${Envn}/PRESERV/BUCKET_WASABI_VA
        - Name: NSQ_LOOKUPD
          ValueFrom: !Sub arn:aws:ssm:us-east-1:997427182289:parameter/${Envn}/PRESERV/NSQ_LOOKUP
        - Name: NSQ_URL
          ValueFrom: !Sub arn:aws:ssm:us-east-1:997427182289:parameter/${Envn}/PRESERV/NSQ_URL
        - Name: PRESERV_REGISTRY_API_KEY
          ValueFrom: !Sub arn:aws:ssm:us-east-1:997427182289:parameter/${Envn}/PRESERV/PRESERV_REGISTRY_API_KEY
        - Name: PRESERV_REGISTRY_API_USER
          ValueFrom: !Sub arn:aws:ssm:us-east-1:997427182289:parameter/${Envn}/PRESERV/PRESERV_REGISTRY_API_USER
        - Name: PRESERV_REGISTRY_URL
          ValueFrom: !Sub arn:aws:ssm:us-east-1:997427182289:parameter/${Envn}/PRESERV/PRESERV_REGISTRY_URL
        - Name: REDIS_URL
          ValueFrom: !Sub arn:aws:ssm:us-east-1:997427182289:parameter/${Envn}/PRESERV/REDIS_URL
        - Name: S3_AWS_HOST
          ValueFrom: !Sub arn:aws:ssm:us-east-1:997427182289:parameter/${Envn}/PRESERV/S3_AWS_HOST
        - Name: S3_AWS_KEY
          ValueFrom: !Sub arn:aws:ssm:us-east-1:997427182289:parameter/${Envn}/PRESERV/S3_AWS_KEY
        - Name: S3_AWS_SECRET
          ValueFrom: !Sub arn:aws:ssm:us-east-1:997427182289:parameter/${Envn}/PRESERV/S3_AWS_SECRET
        - Name: S3_WASABI_HOST_OR
          ValueFrom: !Sub arn:aws:ssm:us-east-1:997427182289:parameter/${Envn}/PRESERV/S3_WASABI_HOST_OR
        - Name: S3_WASABI_HOST_VA
          ValueFrom: !Sub arn:aws:ssm:us-east-1:997427182289:parameter/${Envn}/PRESERV/S3_WASABI_HOST_VA
        - Name: S3_WASABI_KEY
          ValueFrom: !Sub arn:aws:ssm:us-east-1:997427182289:parameter/${Envn}/PRESERV/S3_WASABI_KEY
        - Name: S3_WASABI_SECRET
          ValueFrom: !Sub arn:aws:ssm:us-east-1:997427182289:parameter/${Envn}/PRESERV/S3_WASABI_SECRET
        - Name: STAGING_BUCKET
          ValueFrom: !Sub arn:aws:ssm:us-east-1:997427182289:parameter/${Envn}/PRESERV/STAGING_BUCKET 
        - Name: QUEUE_FIXITY_INTERVAL
          ValueFrom: !Sub arn:aws:ssm:us-east-1:997427182289:parameter/${Envn}/PRESERV/QUEUE_FIXITY_INTERVAL
        - Name: MAX_FIXITY_ITEMS_PER_RUN
          ValueFrom: !Sub arn:aws:ssm:us-east-1:997427182289:parameter/${Envn}/PRESERV/MAX_FIXITY_ITEMS_PER_RUN
        - Name: APT_QUEUE_INTERVAL
          ValueFrom: !Sub arn:aws:ssm:us-east-1:997427182289:parameter/${Envn}/PRESERV/APT_QUEUE_INTERVAL 
        Essential: true
        StopTimeout: 120
<<<<<<< HEAD
        Image: docker.io/aptrust/ingest_recorder:43aba66-master
=======
        Image: docker.io/aptrust/ingest_recorder:0ccb252-master
>>>>>>> db8d4a6b
        LinuxParameters: {}
        LogConfiguration:
          LogDriver: awslogs
          Options:
            awslogs-group: !Ref LogGroup
            awslogs-region: !Ref AWS::Region
            awslogs-stream-prefix: ingestrecorder
        Name: recorder
      Cpu: "256"
      TaskRoleArn:
        Fn::ImportValue: !Sub "FargateIAMRole-${DNS}"
      ExecutionRoleArn:
        Fn::ImportValue: !Sub "ECSServiceRole-${DNS}"
      Family: !Sub 'recorder-${FamTag}'
      Memory: "512"
      NetworkMode: awsvpc
      RequiresCompatibilities:
      - FARGATE



  IngeststaginguploaderService:
    Type: AWS::ECS::Service
    Properties:
      Cluster:
        Fn::GetAtt:
        - Cluster
        - Arn
      DeploymentConfiguration:
        MaximumPercent: 200
        MinimumHealthyPercent: 100
      DeploymentController:
        Type: ECS
      DesiredCount: 1
      EnableExecuteCommand: true
    #  LaunchType: FARGATE
      NetworkConfiguration:
        AwsvpcConfiguration:
          AssignPublicIp: ENABLED
          SecurityGroups:
          - Fn::ImportValue: !Sub "PreservSecurityGroup-${DNS}"
          - Fn::ImportValue: !Sub "UnifiedSecurityGroup-${DNS}"
          Subnets:
          - Fn::ImportValue: !Sub "PrivateSubnet0-${DNS}"
          - Fn::ImportValue: !Sub "PrivateSubnet1-${DNS}"
      PlatformVersion: 1.4.0
      PropagateTags: SERVICE
      SchedulingStrategy: REPLICA
      ServiceName: ecs-staginguploader
      ServiceRegistries:
      - RegistryArn:
          Fn::GetAtt:
          - IngeststaginguploaderServiceDiscoveryEntry
          - Arn
      Tags:
      - Key: Environment
        Value: !Ref "DNS"
      - Key: Service
        Value: preserv
      TaskDefinition: !Ref IngeststaginguploaderTaskDefinition


  IngeststaginguploaderServiceDiscoveryEntry:
    Type: AWS::ServiceDiscovery::Service
    Properties:
      Description: '"ingeststaginguploader" service discovery entry in Cloud Map'
      DnsConfig:
        DnsRecords:
        - TTL: 60
          Type: A
        RoutingPolicy: MULTIVALUE
      HealthCheckCustomConfig:
        FailureThreshold: 1
      Name: staginguploader.preserv
      NamespaceId:
        Fn::ImportValue: !Sub "NameSpace-${DNS}"


  IngeststaginguploaderTaskDefinition:
    Type: AWS::ECS::TaskDefinition
    Properties:
      ContainerDefinitions:
      - Command:
        - us-east-1.compute.internal
        - !Ref "DNS"
        Essential: false
        Image: docker/ecs-searchdomain-sidecar:latest
        LogConfiguration:
          LogDriver: awslogs
          Options:
            awslogs-group: !Ref LogGroup
            awslogs-region: !Ref AWS::Region
            awslogs-stream-prefix: sidecar
        Name: Ingeststaginguploader_ResolvConf_InitContainer
      - DependsOn:
        - Condition: SUCCESS
          ContainerName: Ingeststaginguploader_ResolvConf_InitContainer
        Secrets:
        - Name: MAX_DAYS_SINCE_LAST_FIXITY
          ValueFrom: !Sub arn:aws:ssm:us-east-1:997427182289:parameter/${Envn}/PRESERV/MAX_DAYS_SINCE_LAST_FIXITY
        - Name: LOG_DIR
          ValueFrom: !Sub arn:aws:ssm:us-east-1:997427182289:parameter/${Envn}/PRESERV/LOG_DIR
        - Name: APT_DELETE_BUFFER_SIZE
          ValueFrom: !Sub arn:aws:ssm:us-east-1:997427182289:parameter/${Envn}/PRESERV/APT_DELETE_BUFFER_SIZE
        - Name: APT_DELETE_WORKERS
          ValueFrom: !Sub arn:aws:ssm:us-east-1:997427182289:parameter/${Envn}/PRESERV/APT_DELETE_WORKERS
        - Name: APT_FIXITY_BUFFER_SIZE
          ValueFrom: !Sub arn:aws:ssm:us-east-1:997427182289:parameter/${Envn}/PRESERV/APT_FIXITY_BUFFER_SIZE
        - Name: APT_FIXITY_WORKERS
          ValueFrom: !Sub arn:aws:ssm:us-east-1:997427182289:parameter/${Envn}/PRESERV/APT_FIXITY_WORKERS
        - Name: FILE_RESTORER_BUFFER_SIZE
          ValueFrom: !Sub arn:aws:ssm:us-east-1:997427182289:parameter/${Envn}/PRESERV/FILE_RESTORER_BUFFER_SIZE
        - Name: FILE_RESTORER_WORKERS
          ValueFrom: !Sub arn:aws:ssm:us-east-1:997427182289:parameter/${Envn}/PRESERV/FILE_RESTORER_WORKERS
        - Name: GLACIER_RESTORER_BUFFER_SIZE
          ValueFrom: !Sub arn:aws:ssm:us-east-1:997427182289:parameter/${Envn}/PRESERV/GLACIER_RESTORER_BUFFER_SIZE
        - Name: GLACIER_RESTORER_WORKERS
          ValueFrom: !Sub arn:aws:ssm:us-east-1:997427182289:parameter/${Envn}/PRESERV/GLACIER_RESTORER_WORKERS
        - Name: INGEST_CLEANUP_BUFFER_SIZE
          ValueFrom: !Sub arn:aws:ssm:us-east-1:997427182289:parameter/${Envn}/PRESERV/INGEST_CLEANUP_BUFFER_SIZE
        - Name: INGEST_CLEANUP_WORKERS
          ValueFrom: !Sub arn:aws:ssm:us-east-1:997427182289:parameter/${Envn}/PRESERV/INGEST_CLEANUP_WORKERS
        - Name: INGEST_FORMAT_IDENTIFIER_BUFFER_SIZE
          ValueFrom: !Sub arn:aws:ssm:us-east-1:997427182289:parameter/${Envn}/PRESERV/INGEST_FORMAT_IDENTIFIER_BUFFER_SIZE
        - Name: INGEST_FORMAT_IDENTIFIER_WORKERS
          ValueFrom: !Sub arn:aws:ssm:us-east-1:997427182289:parameter/${Envn}/PRESERV/INGEST_FORMAT_IDENTIFIER_WORKERS
        - Name: INGEST_PRESERVATION_UPLOADER_BUFFER_SIZE
          ValueFrom: !Sub arn:aws:ssm:us-east-1:997427182289:parameter/${Envn}/PRESERV/INGEST_PRESERVATION_UPLOADER_BUFFER_SIZE
        - Name: INGEST_PRESERVATION_UPLOADER_WORKERS
          ValueFrom: !Sub arn:aws:ssm:us-east-1:997427182289:parameter/${Envn}/PRESERV/INGEST_PRESERVATION_UPLOADER_WORKERS
        - Name: INGEST_PRE_FETCH_BUFFER_SIZE
          ValueFrom: !Sub arn:aws:ssm:us-east-1:997427182289:parameter/${Envn}/PRESERV/INGEST_PRE_FETCH_BUFFER_SIZE
        - Name: INGEST_PRE_FETCH_WORKERS
          ValueFrom: !Sub arn:aws:ssm:us-east-1:997427182289:parameter/${Envn}/PRESERV/INGEST_PRE_FETCH_WORKERS
        - Name: INGEST_STAGING_UPLOADER_BUFFER_SIZE
          ValueFrom: !Sub arn:aws:ssm:us-east-1:997427182289:parameter/${Envn}/PRESERV/INGEST_STAGING_UPLOADER_BUFFER_SIZE
        - Name: INGEST_STAGING_UPLOADER_WORKERS
          ValueFrom: !Sub arn:aws:ssm:us-east-1:997427182289:parameter/${Envn}/PRESERV/INGEST_STAGING_UPLOADER_WORKERS
        - Name: INGEST_VALIDATOR_BUFFER_SIZE
          ValueFrom: !Sub arn:aws:ssm:us-east-1:997427182289:parameter/${Envn}/PRESERV/INGEST_VALIDATOR_BUFFER_SIZE
        - Name: INGEST_VALIDATOR_WORKERS
          ValueFrom: !Sub arn:aws:ssm:us-east-1:997427182289:parameter/${Envn}/PRESERV/INGEST_VALIDATOR_WORKERS
        - Name: INGEST_PRESERVATION_VERIFIER_BUFFER_SIZE
          ValueFrom: !Sub arn:aws:ssm:us-east-1:997427182289:parameter/${Envn}/PRESERV/INGEST_PRESERVATION_VERIFIER_BUFFER_SIZE
        - Name: INGEST_PRESERVATION_VERIFIER_WORKERS
          ValueFrom: !Sub arn:aws:ssm:us-east-1:997427182289:parameter/${Envn}/PRESERV/INGEST_PRESERVATION_VERIFIER_WORKERS
        - Name: BAG_RESTORER_BUFFER_SIZE
          ValueFrom: !Sub arn:aws:ssm:us-east-1:997427182289:parameter/${Envn}/PRESERV/BAG_RESTORER_BUFFER_SIZE
        - Name: BAG_RESTORER_WORKERS
          ValueFrom: !Sub arn:aws:ssm:us-east-1:997427182289:parameter/${Envn}/PRESERV/BAG_RESTORER_WORKERS
        - Name: REINGEST_MANAGER_BUFFER_SIZE
          ValueFrom: !Sub arn:aws:ssm:us-east-1:997427182289:parameter/${Envn}/PRESERV/REINGEST_MANAGER_BUFFER_SIZE
        - Name: REINGEST_MANAGER_WORKERS
          ValueFrom: !Sub arn:aws:ssm:us-east-1:997427182289:parameter/${Envn}/PRESERV/REINGEST_MANAGER_WORKERS
        - Name: INGEST_RECORDER_BUFFER_SIZE
          ValueFrom: !Sub arn:aws:ssm:us-east-1:997427182289:parameter/${Envn}/PRESERV/INGEST_RECORDER_BUFFER_SIZE
        - Name: INGEST_RECORDER_WORKERS
          ValueFrom: !Sub arn:aws:ssm:us-east-1:997427182289:parameter/${Envn}/PRESERV/INGEST_RECORDER_WORKERS
        - Name: BUCKET_GLACIER_DEEP_OH
          ValueFrom: !Sub arn:aws:ssm:us-east-1:997427182289:parameter/${Envn}/PRESERV/BUCKET_GLACIER_DEEP_OH
        - Name: BUCKET_GLACIER_DEEP_OR
          ValueFrom: !Sub arn:aws:ssm:us-east-1:997427182289:parameter/${Envn}/PRESERV/BUCKET_GLACIER_DEEP_OR
        - Name: BUCKET_GLACIER_DEEP_VA
          ValueFrom: !Sub arn:aws:ssm:us-east-1:997427182289:parameter/${Envn}/PRESERV/BUCKET_GLACIER_DEEP_VA
        - Name: BUCKET_GLACIER_OH
          ValueFrom: !Sub arn:aws:ssm:us-east-1:997427182289:parameter/${Envn}/PRESERV/BUCKET_GLACIER_OH
        - Name: BUCKET_GLACIER_OR
          ValueFrom: !Sub arn:aws:ssm:us-east-1:997427182289:parameter/${Envn}/PRESERV/BUCKET_GLACIER_OR
        - Name: BUCKET_GLACIER_VA
          ValueFrom: !Sub arn:aws:ssm:us-east-1:997427182289:parameter/${Envn}/PRESERV/BUCKET_GLACIER_VA
        - Name: BUCKET_STANDARD_OR
          ValueFrom: !Sub arn:aws:ssm:us-east-1:997427182289:parameter/${Envn}/PRESERV/BUCKET_STANDARD_OR
        - Name: BUCKET_STANDARD_VA
          ValueFrom: !Sub arn:aws:ssm:us-east-1:997427182289:parameter/${Envn}/PRESERV/BUCKET_STANDARD_VA
        - Name: BUCKET_WASABI_OR
          ValueFrom: !Sub arn:aws:ssm:us-east-1:997427182289:parameter/${Envn}/PRESERV/BUCKET_WASABI_OR
        - Name: BUCKET_WASABI_VA
          ValueFrom: !Sub arn:aws:ssm:us-east-1:997427182289:parameter/${Envn}/PRESERV/BUCKET_WASABI_VA
        - Name: NSQ_LOOKUPD
          ValueFrom: !Sub arn:aws:ssm:us-east-1:997427182289:parameter/${Envn}/PRESERV/NSQ_LOOKUP
        - Name: NSQ_URL
          ValueFrom: !Sub arn:aws:ssm:us-east-1:997427182289:parameter/${Envn}/PRESERV/NSQ_URL
        - Name: PRESERV_REGISTRY_API_KEY
          ValueFrom: !Sub arn:aws:ssm:us-east-1:997427182289:parameter/${Envn}/PRESERV/PRESERV_REGISTRY_API_KEY
        - Name: PRESERV_REGISTRY_API_USER
          ValueFrom: !Sub arn:aws:ssm:us-east-1:997427182289:parameter/${Envn}/PRESERV/PRESERV_REGISTRY_API_USER
        - Name: PRESERV_REGISTRY_URL
          ValueFrom: !Sub arn:aws:ssm:us-east-1:997427182289:parameter/${Envn}/PRESERV/PRESERV_REGISTRY_URL
        - Name: REDIS_URL
          ValueFrom: !Sub arn:aws:ssm:us-east-1:997427182289:parameter/${Envn}/PRESERV/REDIS_URL
        - Name: S3_AWS_HOST
          ValueFrom: !Sub arn:aws:ssm:us-east-1:997427182289:parameter/${Envn}/PRESERV/S3_AWS_HOST
        - Name: S3_AWS_KEY
          ValueFrom: !Sub arn:aws:ssm:us-east-1:997427182289:parameter/${Envn}/PRESERV/S3_AWS_KEY
        - Name: S3_AWS_SECRET
          ValueFrom: !Sub arn:aws:ssm:us-east-1:997427182289:parameter/${Envn}/PRESERV/S3_AWS_SECRET
        - Name: S3_WASABI_HOST_OR
          ValueFrom: !Sub arn:aws:ssm:us-east-1:997427182289:parameter/${Envn}/PRESERV/S3_WASABI_HOST_OR
        - Name: S3_WASABI_HOST_VA
          ValueFrom: !Sub arn:aws:ssm:us-east-1:997427182289:parameter/${Envn}/PRESERV/S3_WASABI_HOST_VA
        - Name: S3_WASABI_KEY
          ValueFrom: !Sub arn:aws:ssm:us-east-1:997427182289:parameter/${Envn}/PRESERV/S3_WASABI_KEY
        - Name: S3_WASABI_SECRET
          ValueFrom: !Sub arn:aws:ssm:us-east-1:997427182289:parameter/${Envn}/PRESERV/S3_WASABI_SECRET
        - Name: STAGING_BUCKET
          ValueFrom: !Sub arn:aws:ssm:us-east-1:997427182289:parameter/${Envn}/PRESERV/STAGING_BUCKET 
        - Name: QUEUE_FIXITY_INTERVAL
          ValueFrom: !Sub arn:aws:ssm:us-east-1:997427182289:parameter/${Envn}/PRESERV/QUEUE_FIXITY_INTERVAL
        - Name: MAX_FIXITY_ITEMS_PER_RUN
          ValueFrom: !Sub arn:aws:ssm:us-east-1:997427182289:parameter/${Envn}/PRESERV/MAX_FIXITY_ITEMS_PER_RUN
        - Name: APT_QUEUE_INTERVAL
          ValueFrom: !Sub arn:aws:ssm:us-east-1:997427182289:parameter/${Envn}/PRESERV/APT_QUEUE_INTERVAL
        Essential: true
        StopTimeout: 120
<<<<<<< HEAD
        Image: docker.io/aptrust/ingest_staging_uploader:43aba66-master
=======
        Image: docker.io/aptrust/ingest_staging_uploader:0ccb252-master
>>>>>>> db8d4a6b
        LinuxParameters: {}
        LogConfiguration:
          LogDriver: awslogs
          Options:
            awslogs-group: !Ref LogGroup
            awslogs-region: !Ref AWS::Region
            awslogs-stream-prefix: staginguploader
        Name: staginguploader
      Cpu: "256"
      TaskRoleArn:
        Fn::ImportValue: !Sub "FargateIAMRole-${DNS}"
      ExecutionRoleArn:
        Fn::ImportValue: !Sub "ECSServiceRole-${DNS}"
      Family: !Sub 'staginguploader-${FamTag}'
      Memory: "512"
      NetworkMode: awsvpc
      RequiresCompatibilities:
      - FARGATE



  IngestvalidatorService:
    Type: AWS::ECS::Service
    Properties:
      Cluster:
        Fn::GetAtt:
        - Cluster
        - Arn
      DeploymentConfiguration:
        MaximumPercent: 200
        MinimumHealthyPercent: 100
      DeploymentController:
        Type: ECS
      DesiredCount: 1
      EnableExecuteCommand: true
    #  LaunchType: FARGATE
      NetworkConfiguration:
        AwsvpcConfiguration:
          AssignPublicIp: ENABLED
          SecurityGroups:
          - Fn::ImportValue: !Sub "PreservSecurityGroup-${DNS}"
          - Fn::ImportValue: !Sub "UnifiedSecurityGroup-${DNS}"
          Subnets:
          - Fn::ImportValue: !Sub "PrivateSubnet0-${DNS}"
          - Fn::ImportValue: !Sub "PrivateSubnet1-${DNS}"
      PlatformVersion: 1.4.0
      PropagateTags: SERVICE
      SchedulingStrategy: REPLICA
      ServiceName: ecs-validator
      ServiceRegistries:
      - RegistryArn:
          Fn::GetAtt:
          - IngestvalidatorServiceDiscoveryEntry
          - Arn
      Tags:
      - Key: Environment
        Value: !Ref "DNS"
      - Key: Service
        Value: preserv
      TaskDefinition: !Ref IngestvalidatorTaskDefinition

  IngestvalidatorServiceDiscoveryEntry:
    Type: AWS::ServiceDiscovery::Service
    Properties:
      Description: '"ingestvalidator" service discovery entry in Cloud Map'
      DnsConfig:
        DnsRecords:
        - TTL: 60
          Type: A
        RoutingPolicy: MULTIVALUE
      HealthCheckCustomConfig:
        FailureThreshold: 1
      Name: validator.preserv
      NamespaceId:
        Fn::ImportValue: !Sub "NameSpace-${DNS}"

  IngestvalidatorTaskDefinition:
    Type: AWS::ECS::TaskDefinition
    Properties:
      ContainerDefinitions:
      - Command:
        - us-east-1.compute.internal
        - !Ref "DNS"
        Essential: false
        Image: docker/ecs-searchdomain-sidecar:latest
        LogConfiguration:
          LogDriver: awslogs
          Options:
            awslogs-group: !Ref LogGroup
            awslogs-region: !Ref AWS::Region
            awslogs-stream-prefix: sidecar
        Name: Ingestvalidator_ResolvConf_InitContainer
      - DependsOn:
        - Condition: SUCCESS
          ContainerName: Ingestvalidator_ResolvConf_InitContainer
        Secrets:
        - Name: MAX_DAYS_SINCE_LAST_FIXITY
          ValueFrom: !Sub arn:aws:ssm:us-east-1:997427182289:parameter/${Envn}/PRESERV/MAX_DAYS_SINCE_LAST_FIXITY
        - Name: LOG_DIR
          ValueFrom: !Sub arn:aws:ssm:us-east-1:997427182289:parameter/${Envn}/PRESERV/LOG_DIR
        - Name: APT_DELETE_BUFFER_SIZE
          ValueFrom: !Sub arn:aws:ssm:us-east-1:997427182289:parameter/${Envn}/PRESERV/APT_DELETE_BUFFER_SIZE
        - Name: APT_DELETE_WORKERS
          ValueFrom: !Sub arn:aws:ssm:us-east-1:997427182289:parameter/${Envn}/PRESERV/APT_DELETE_WORKERS
        - Name: APT_FIXITY_BUFFER_SIZE
          ValueFrom: !Sub arn:aws:ssm:us-east-1:997427182289:parameter/${Envn}/PRESERV/APT_FIXITY_BUFFER_SIZE
        - Name: APT_FIXITY_WORKERS
          ValueFrom: !Sub arn:aws:ssm:us-east-1:997427182289:parameter/${Envn}/PRESERV/APT_FIXITY_WORKERS
        - Name: FILE_RESTORER_BUFFER_SIZE
          ValueFrom: !Sub arn:aws:ssm:us-east-1:997427182289:parameter/${Envn}/PRESERV/FILE_RESTORER_BUFFER_SIZE
        - Name: FILE_RESTORER_WORKERS
          ValueFrom: !Sub arn:aws:ssm:us-east-1:997427182289:parameter/${Envn}/PRESERV/FILE_RESTORER_WORKERS
        - Name: GLACIER_RESTORER_BUFFER_SIZE
          ValueFrom: !Sub arn:aws:ssm:us-east-1:997427182289:parameter/${Envn}/PRESERV/GLACIER_RESTORER_BUFFER_SIZE
        - Name: GLACIER_RESTORER_WORKERS
          ValueFrom: !Sub arn:aws:ssm:us-east-1:997427182289:parameter/${Envn}/PRESERV/GLACIER_RESTORER_WORKERS
        - Name: INGEST_CLEANUP_BUFFER_SIZE
          ValueFrom: !Sub arn:aws:ssm:us-east-1:997427182289:parameter/${Envn}/PRESERV/INGEST_CLEANUP_BUFFER_SIZE
        - Name: INGEST_CLEANUP_WORKERS
          ValueFrom: !Sub arn:aws:ssm:us-east-1:997427182289:parameter/${Envn}/PRESERV/INGEST_CLEANUP_WORKERS
        - Name: INGEST_FORMAT_IDENTIFIER_BUFFER_SIZE
          ValueFrom: !Sub arn:aws:ssm:us-east-1:997427182289:parameter/${Envn}/PRESERV/INGEST_FORMAT_IDENTIFIER_BUFFER_SIZE
        - Name: INGEST_FORMAT_IDENTIFIER_WORKERS
          ValueFrom: !Sub arn:aws:ssm:us-east-1:997427182289:parameter/${Envn}/PRESERV/INGEST_FORMAT_IDENTIFIER_WORKERS
        - Name: INGEST_PRESERVATION_UPLOADER_BUFFER_SIZE
          ValueFrom: !Sub arn:aws:ssm:us-east-1:997427182289:parameter/${Envn}/PRESERV/INGEST_PRESERVATION_UPLOADER_BUFFER_SIZE
        - Name: INGEST_PRESERVATION_UPLOADER_WORKERS
          ValueFrom: !Sub arn:aws:ssm:us-east-1:997427182289:parameter/${Envn}/PRESERV/INGEST_PRESERVATION_UPLOADER_WORKERS
        - Name: INGEST_PRE_FETCH_BUFFER_SIZE
          ValueFrom: !Sub arn:aws:ssm:us-east-1:997427182289:parameter/${Envn}/PRESERV/INGEST_PRE_FETCH_BUFFER_SIZE
        - Name: INGEST_PRE_FETCH_WORKERS
          ValueFrom: !Sub arn:aws:ssm:us-east-1:997427182289:parameter/${Envn}/PRESERV/INGEST_PRE_FETCH_WORKERS
        - Name: INGEST_STAGING_UPLOADER_BUFFER_SIZE
          ValueFrom: !Sub arn:aws:ssm:us-east-1:997427182289:parameter/${Envn}/PRESERV/INGEST_STAGING_UPLOADER_BUFFER_SIZE
        - Name: INGEST_STAGING_UPLOADER_WORKERS
          ValueFrom: !Sub arn:aws:ssm:us-east-1:997427182289:parameter/${Envn}/PRESERV/INGEST_STAGING_UPLOADER_WORKERS
        - Name: INGEST_VALIDATOR_BUFFER_SIZE
          ValueFrom: !Sub arn:aws:ssm:us-east-1:997427182289:parameter/${Envn}/PRESERV/INGEST_VALIDATOR_BUFFER_SIZE
        - Name: INGEST_VALIDATOR_WORKERS
          ValueFrom: !Sub arn:aws:ssm:us-east-1:997427182289:parameter/${Envn}/PRESERV/INGEST_VALIDATOR_WORKERS
        - Name: INGEST_PRESERVATION_VERIFIER_BUFFER_SIZE
          ValueFrom: !Sub arn:aws:ssm:us-east-1:997427182289:parameter/${Envn}/PRESERV/INGEST_PRESERVATION_VERIFIER_BUFFER_SIZE
        - Name: INGEST_PRESERVATION_VERIFIER_WORKERS
          ValueFrom: !Sub arn:aws:ssm:us-east-1:997427182289:parameter/${Envn}/PRESERV/INGEST_PRESERVATION_VERIFIER_WORKERS
        - Name: BAG_RESTORER_BUFFER_SIZE
          ValueFrom: !Sub arn:aws:ssm:us-east-1:997427182289:parameter/${Envn}/PRESERV/BAG_RESTORER_BUFFER_SIZE
        - Name: BAG_RESTORER_WORKERS
          ValueFrom: !Sub arn:aws:ssm:us-east-1:997427182289:parameter/${Envn}/PRESERV/BAG_RESTORER_WORKERS
        - Name: REINGEST_MANAGER_BUFFER_SIZE
          ValueFrom: !Sub arn:aws:ssm:us-east-1:997427182289:parameter/${Envn}/PRESERV/REINGEST_MANAGER_BUFFER_SIZE
        - Name: REINGEST_MANAGER_WORKERS
          ValueFrom: !Sub arn:aws:ssm:us-east-1:997427182289:parameter/${Envn}/PRESERV/REINGEST_MANAGER_WORKERS
        - Name: INGEST_RECORDER_BUFFER_SIZE
          ValueFrom: !Sub arn:aws:ssm:us-east-1:997427182289:parameter/${Envn}/PRESERV/INGEST_RECORDER_BUFFER_SIZE
        - Name: INGEST_RECORDER_WORKERS
          ValueFrom: !Sub arn:aws:ssm:us-east-1:997427182289:parameter/${Envn}/PRESERV/INGEST_RECORDER_WORKERS
        - Name: BUCKET_GLACIER_DEEP_OH
          ValueFrom: !Sub arn:aws:ssm:us-east-1:997427182289:parameter/${Envn}/PRESERV/BUCKET_GLACIER_DEEP_OH
        - Name: BUCKET_GLACIER_DEEP_OR
          ValueFrom: !Sub arn:aws:ssm:us-east-1:997427182289:parameter/${Envn}/PRESERV/BUCKET_GLACIER_DEEP_OR
        - Name: BUCKET_GLACIER_DEEP_VA
          ValueFrom: !Sub arn:aws:ssm:us-east-1:997427182289:parameter/${Envn}/PRESERV/BUCKET_GLACIER_DEEP_VA
        - Name: BUCKET_GLACIER_OH
          ValueFrom: !Sub arn:aws:ssm:us-east-1:997427182289:parameter/${Envn}/PRESERV/BUCKET_GLACIER_OH
        - Name: BUCKET_GLACIER_OR
          ValueFrom: !Sub arn:aws:ssm:us-east-1:997427182289:parameter/${Envn}/PRESERV/BUCKET_GLACIER_OR
        - Name: BUCKET_GLACIER_VA
          ValueFrom: !Sub arn:aws:ssm:us-east-1:997427182289:parameter/${Envn}/PRESERV/BUCKET_GLACIER_VA
        - Name: BUCKET_STANDARD_OR
          ValueFrom: !Sub arn:aws:ssm:us-east-1:997427182289:parameter/${Envn}/PRESERV/BUCKET_STANDARD_OR
        - Name: BUCKET_STANDARD_VA
          ValueFrom: !Sub arn:aws:ssm:us-east-1:997427182289:parameter/${Envn}/PRESERV/BUCKET_STANDARD_VA
        - Name: BUCKET_WASABI_OR
          ValueFrom: !Sub arn:aws:ssm:us-east-1:997427182289:parameter/${Envn}/PRESERV/BUCKET_WASABI_OR
        - Name: BUCKET_WASABI_VA
          ValueFrom: !Sub arn:aws:ssm:us-east-1:997427182289:parameter/${Envn}/PRESERV/BUCKET_WASABI_VA
        - Name: NSQ_LOOKUPD
          ValueFrom: !Sub arn:aws:ssm:us-east-1:997427182289:parameter/${Envn}/PRESERV/NSQ_LOOKUP
        - Name: NSQ_URL
          ValueFrom: !Sub arn:aws:ssm:us-east-1:997427182289:parameter/${Envn}/PRESERV/NSQ_URL
        - Name: PRESERV_REGISTRY_API_KEY
          ValueFrom: !Sub arn:aws:ssm:us-east-1:997427182289:parameter/${Envn}/PRESERV/PRESERV_REGISTRY_API_KEY
        - Name: PRESERV_REGISTRY_API_USER
          ValueFrom: !Sub arn:aws:ssm:us-east-1:997427182289:parameter/${Envn}/PRESERV/PRESERV_REGISTRY_API_USER
        - Name: PRESERV_REGISTRY_URL
          ValueFrom: !Sub arn:aws:ssm:us-east-1:997427182289:parameter/${Envn}/PRESERV/PRESERV_REGISTRY_URL
        - Name: REDIS_URL
          ValueFrom: !Sub arn:aws:ssm:us-east-1:997427182289:parameter/${Envn}/PRESERV/REDIS_URL
        - Name: S3_AWS_HOST
          ValueFrom: !Sub arn:aws:ssm:us-east-1:997427182289:parameter/${Envn}/PRESERV/S3_AWS_HOST
        - Name: S3_AWS_KEY
          ValueFrom: !Sub arn:aws:ssm:us-east-1:997427182289:parameter/${Envn}/PRESERV/S3_AWS_KEY
        - Name: S3_AWS_SECRET
          ValueFrom: !Sub arn:aws:ssm:us-east-1:997427182289:parameter/${Envn}/PRESERV/S3_AWS_SECRET
        - Name: S3_WASABI_HOST_OR
          ValueFrom: !Sub arn:aws:ssm:us-east-1:997427182289:parameter/${Envn}/PRESERV/S3_WASABI_HOST_OR
        - Name: S3_WASABI_HOST_VA
          ValueFrom: !Sub arn:aws:ssm:us-east-1:997427182289:parameter/${Envn}/PRESERV/S3_WASABI_HOST_VA
        - Name: S3_WASABI_KEY
          ValueFrom: !Sub arn:aws:ssm:us-east-1:997427182289:parameter/${Envn}/PRESERV/S3_WASABI_KEY
        - Name: S3_WASABI_SECRET
          ValueFrom: !Sub arn:aws:ssm:us-east-1:997427182289:parameter/${Envn}/PRESERV/S3_WASABI_SECRET
        - Name: STAGING_BUCKET
          ValueFrom: !Sub arn:aws:ssm:us-east-1:997427182289:parameter/${Envn}/PRESERV/STAGING_BUCKET 
        - Name: QUEUE_FIXITY_INTERVAL
          ValueFrom: !Sub arn:aws:ssm:us-east-1:997427182289:parameter/${Envn}/PRESERV/QUEUE_FIXITY_INTERVAL
        - Name: MAX_FIXITY_ITEMS_PER_RUN
          ValueFrom: !Sub arn:aws:ssm:us-east-1:997427182289:parameter/${Envn}/PRESERV/MAX_FIXITY_ITEMS_PER_RUN
        - Name: APT_QUEUE_INTERVAL
          ValueFrom: !Sub arn:aws:ssm:us-east-1:997427182289:parameter/${Envn}/PRESERV/APT_QUEUE_INTERVAL
        Essential: true
        StopTimeout: 120
<<<<<<< HEAD
        Image: docker.io/aptrust/ingest_validator:43aba66-master
=======
        Image: docker.io/aptrust/ingest_validator:0ccb252-master
>>>>>>> db8d4a6b
        LinuxParameters: {}
        LogConfiguration:
          LogDriver: awslogs
          Options:
            awslogs-group: !Ref LogGroup
            awslogs-region: !Ref AWS::Region
            awslogs-stream-prefix: ingestvalidator
        Name: validator
      Cpu: "256"
      TaskRoleArn:
        Fn::ImportValue: !Sub "FargateIAMRole-${DNS}"
      ExecutionRoleArn:
        Fn::ImportValue: !Sub "ECSServiceRole-${DNS}"
      Family: !Sub 'validator-${FamTag}'
      Memory: "512"
      NetworkMode: awsvpc
      RequiresCompatibilities:
      - FARGATE


  ReingestmanagerService:
    Type: AWS::ECS::Service
    Properties:
      Cluster:
        Fn::GetAtt:
        - Cluster
        - Arn
      DeploymentConfiguration:
        MaximumPercent: 200
        MinimumHealthyPercent: 100
      DeploymentController:
        Type: ECS
      DesiredCount: 1
      EnableExecuteCommand: true
    #  LaunchType: FARGATE
      NetworkConfiguration:
        AwsvpcConfiguration:
          AssignPublicIp: ENABLED
          SecurityGroups:
          - Fn::ImportValue: !Sub "PreservSecurityGroup-${DNS}"
          - Fn::ImportValue: !Sub "UnifiedSecurityGroup-${DNS}"
          Subnets:
          - Fn::ImportValue: !Sub "PrivateSubnet0-${DNS}"
          - Fn::ImportValue: !Sub "PrivateSubnet1-${DNS}"
      PlatformVersion: 1.4.0
      PropagateTags: SERVICE
      SchedulingStrategy: REPLICA
      ServiceName: ecs-reingestmanager
      ServiceRegistries:
      - RegistryArn:
          Fn::GetAtt:
          - ReingestmanagerServiceDiscoveryEntry
          - Arn
      Tags:
      - Key: Environment
        Value: !Ref "DNS"
      - Key: Service
        Value: preserv
      TaskDefinition: !Ref ReingestmanagerTaskDefinition


  ReingestmanagerServiceDiscoveryEntry:
    Type: AWS::ServiceDiscovery::Service
    Properties:
      Description: '"reingestmanager" service discovery entry in Cloud Map'
      DnsConfig:
        DnsRecords:
        - TTL: 60
          Type: A
        RoutingPolicy: MULTIVALUE
      HealthCheckCustomConfig:
        FailureThreshold: 1
      Name: reingestmanager.preserv
      NamespaceId:
        Fn::ImportValue: !Sub "NameSpace-${DNS}"


  ReingestmanagerTaskDefinition:
    Type: AWS::ECS::TaskDefinition
    Properties:
      ContainerDefinitions:
      - Command:
        - us-east-1.compute.internal
        - !Ref "DNS"
        Essential: false
        Image: docker/ecs-searchdomain-sidecar:latest
        LogConfiguration:
          LogDriver: awslogs
          Options:
            awslogs-group: !Ref LogGroup
            awslogs-region: !Ref AWS::Region
            awslogs-stream-prefix: sidecar
        Name: Reingestmanager_ResolvConf_InitContainer
      - DependsOn:
        - Condition: SUCCESS
          ContainerName: Reingestmanager_ResolvConf_InitContainer
        Secrets:
        - Name: MAX_DAYS_SINCE_LAST_FIXITY
          ValueFrom: !Sub arn:aws:ssm:us-east-1:997427182289:parameter/${Envn}/PRESERV/MAX_DAYS_SINCE_LAST_FIXITY
        - Name: LOG_DIR
          ValueFrom: !Sub arn:aws:ssm:us-east-1:997427182289:parameter/${Envn}/PRESERV/LOG_DIR
        - Name: APT_DELETE_BUFFER_SIZE
          ValueFrom: !Sub arn:aws:ssm:us-east-1:997427182289:parameter/${Envn}/PRESERV/APT_DELETE_BUFFER_SIZE
        - Name: APT_DELETE_WORKERS
          ValueFrom: !Sub arn:aws:ssm:us-east-1:997427182289:parameter/${Envn}/PRESERV/APT_DELETE_WORKERS
        - Name: APT_FIXITY_BUFFER_SIZE
          ValueFrom: !Sub arn:aws:ssm:us-east-1:997427182289:parameter/${Envn}/PRESERV/APT_FIXITY_BUFFER_SIZE
        - Name: APT_FIXITY_WORKERS
          ValueFrom: !Sub arn:aws:ssm:us-east-1:997427182289:parameter/${Envn}/PRESERV/APT_FIXITY_WORKERS
        - Name: FILE_RESTORER_BUFFER_SIZE
          ValueFrom: !Sub arn:aws:ssm:us-east-1:997427182289:parameter/${Envn}/PRESERV/FILE_RESTORER_BUFFER_SIZE
        - Name: FILE_RESTORER_WORKERS
          ValueFrom: !Sub arn:aws:ssm:us-east-1:997427182289:parameter/${Envn}/PRESERV/FILE_RESTORER_WORKERS
        - Name: GLACIER_RESTORER_BUFFER_SIZE
          ValueFrom: !Sub arn:aws:ssm:us-east-1:997427182289:parameter/${Envn}/PRESERV/GLACIER_RESTORER_BUFFER_SIZE
        - Name: GLACIER_RESTORER_WORKERS
          ValueFrom: !Sub arn:aws:ssm:us-east-1:997427182289:parameter/${Envn}/PRESERV/GLACIER_RESTORER_WORKERS
        - Name: INGEST_CLEANUP_BUFFER_SIZE
          ValueFrom: !Sub arn:aws:ssm:us-east-1:997427182289:parameter/${Envn}/PRESERV/INGEST_CLEANUP_BUFFER_SIZE
        - Name: INGEST_CLEANUP_WORKERS
          ValueFrom: !Sub arn:aws:ssm:us-east-1:997427182289:parameter/${Envn}/PRESERV/INGEST_CLEANUP_WORKERS
        - Name: INGEST_FORMAT_IDENTIFIER_BUFFER_SIZE
          ValueFrom: !Sub arn:aws:ssm:us-east-1:997427182289:parameter/${Envn}/PRESERV/INGEST_FORMAT_IDENTIFIER_BUFFER_SIZE
        - Name: INGEST_FORMAT_IDENTIFIER_WORKERS
          ValueFrom: !Sub arn:aws:ssm:us-east-1:997427182289:parameter/${Envn}/PRESERV/INGEST_FORMAT_IDENTIFIER_WORKERS
        - Name: INGEST_PRESERVATION_UPLOADER_BUFFER_SIZE
          ValueFrom: !Sub arn:aws:ssm:us-east-1:997427182289:parameter/${Envn}/PRESERV/INGEST_PRESERVATION_UPLOADER_BUFFER_SIZE
        - Name: INGEST_PRESERVATION_UPLOADER_WORKERS
          ValueFrom: !Sub arn:aws:ssm:us-east-1:997427182289:parameter/${Envn}/PRESERV/INGEST_PRESERVATION_UPLOADER_WORKERS
        - Name: INGEST_PRE_FETCH_BUFFER_SIZE
          ValueFrom: !Sub arn:aws:ssm:us-east-1:997427182289:parameter/${Envn}/PRESERV/INGEST_PRE_FETCH_BUFFER_SIZE
        - Name: INGEST_PRE_FETCH_WORKERS
          ValueFrom: !Sub arn:aws:ssm:us-east-1:997427182289:parameter/${Envn}/PRESERV/INGEST_PRE_FETCH_WORKERS
        - Name: INGEST_STAGING_UPLOADER_BUFFER_SIZE
          ValueFrom: !Sub arn:aws:ssm:us-east-1:997427182289:parameter/${Envn}/PRESERV/INGEST_STAGING_UPLOADER_BUFFER_SIZE
        - Name: INGEST_STAGING_UPLOADER_WORKERS
          ValueFrom: !Sub arn:aws:ssm:us-east-1:997427182289:parameter/${Envn}/PRESERV/INGEST_STAGING_UPLOADER_WORKERS
        - Name: INGEST_VALIDATOR_BUFFER_SIZE
          ValueFrom: !Sub arn:aws:ssm:us-east-1:997427182289:parameter/${Envn}/PRESERV/INGEST_VALIDATOR_BUFFER_SIZE
        - Name: INGEST_VALIDATOR_WORKERS
          ValueFrom: !Sub arn:aws:ssm:us-east-1:997427182289:parameter/${Envn}/PRESERV/INGEST_VALIDATOR_WORKERS
        - Name: INGEST_PRESERVATION_VERIFIER_BUFFER_SIZE
          ValueFrom: !Sub arn:aws:ssm:us-east-1:997427182289:parameter/${Envn}/PRESERV/INGEST_PRESERVATION_VERIFIER_BUFFER_SIZE
        - Name: INGEST_PRESERVATION_VERIFIER_WORKERS
          ValueFrom: !Sub arn:aws:ssm:us-east-1:997427182289:parameter/${Envn}/PRESERV/INGEST_PRESERVATION_VERIFIER_WORKERS
        - Name: BAG_RESTORER_BUFFER_SIZE
          ValueFrom: !Sub arn:aws:ssm:us-east-1:997427182289:parameter/${Envn}/PRESERV/BAG_RESTORER_BUFFER_SIZE
        - Name: BAG_RESTORER_WORKERS
          ValueFrom: !Sub arn:aws:ssm:us-east-1:997427182289:parameter/${Envn}/PRESERV/BAG_RESTORER_WORKERS
        - Name: REINGEST_MANAGER_BUFFER_SIZE
          ValueFrom: !Sub arn:aws:ssm:us-east-1:997427182289:parameter/${Envn}/PRESERV/REINGEST_MANAGER_BUFFER_SIZE
        - Name: REINGEST_MANAGER_WORKERS
          ValueFrom: !Sub arn:aws:ssm:us-east-1:997427182289:parameter/${Envn}/PRESERV/REINGEST_MANAGER_WORKERS
        - Name: INGEST_RECORDER_BUFFER_SIZE
          ValueFrom: !Sub arn:aws:ssm:us-east-1:997427182289:parameter/${Envn}/PRESERV/INGEST_RECORDER_BUFFER_SIZE
        - Name: INGEST_RECORDER_WORKERS
          ValueFrom: !Sub arn:aws:ssm:us-east-1:997427182289:parameter/${Envn}/PRESERV/INGEST_RECORDER_WORKERS
        - Name: BUCKET_GLACIER_DEEP_OH
          ValueFrom: !Sub arn:aws:ssm:us-east-1:997427182289:parameter/${Envn}/PRESERV/BUCKET_GLACIER_DEEP_OH
        - Name: BUCKET_GLACIER_DEEP_OR
          ValueFrom: !Sub arn:aws:ssm:us-east-1:997427182289:parameter/${Envn}/PRESERV/BUCKET_GLACIER_DEEP_OR
        - Name: BUCKET_GLACIER_DEEP_VA
          ValueFrom: !Sub arn:aws:ssm:us-east-1:997427182289:parameter/${Envn}/PRESERV/BUCKET_GLACIER_DEEP_VA
        - Name: BUCKET_GLACIER_OH
          ValueFrom: !Sub arn:aws:ssm:us-east-1:997427182289:parameter/${Envn}/PRESERV/BUCKET_GLACIER_OH
        - Name: BUCKET_GLACIER_OR
          ValueFrom: !Sub arn:aws:ssm:us-east-1:997427182289:parameter/${Envn}/PRESERV/BUCKET_GLACIER_OR
        - Name: BUCKET_GLACIER_VA
          ValueFrom: !Sub arn:aws:ssm:us-east-1:997427182289:parameter/${Envn}/PRESERV/BUCKET_GLACIER_VA
        - Name: BUCKET_STANDARD_OR
          ValueFrom: !Sub arn:aws:ssm:us-east-1:997427182289:parameter/${Envn}/PRESERV/BUCKET_STANDARD_OR
        - Name: BUCKET_STANDARD_VA
          ValueFrom: !Sub arn:aws:ssm:us-east-1:997427182289:parameter/${Envn}/PRESERV/BUCKET_STANDARD_VA
        - Name: BUCKET_WASABI_OR
          ValueFrom: !Sub arn:aws:ssm:us-east-1:997427182289:parameter/${Envn}/PRESERV/BUCKET_WASABI_OR
        - Name: BUCKET_WASABI_VA
          ValueFrom: !Sub arn:aws:ssm:us-east-1:997427182289:parameter/${Envn}/PRESERV/BUCKET_WASABI_VA
        - Name: NSQ_LOOKUPD
          ValueFrom: !Sub arn:aws:ssm:us-east-1:997427182289:parameter/${Envn}/PRESERV/NSQ_LOOKUP
        - Name: NSQ_URL
          ValueFrom: !Sub arn:aws:ssm:us-east-1:997427182289:parameter/${Envn}/PRESERV/NSQ_URL
        - Name: PRESERV_REGISTRY_API_KEY
          ValueFrom: !Sub arn:aws:ssm:us-east-1:997427182289:parameter/${Envn}/PRESERV/PRESERV_REGISTRY_API_KEY
        - Name: PRESERV_REGISTRY_API_USER
          ValueFrom: !Sub arn:aws:ssm:us-east-1:997427182289:parameter/${Envn}/PRESERV/PRESERV_REGISTRY_API_USER
        - Name: PRESERV_REGISTRY_URL
          ValueFrom: !Sub arn:aws:ssm:us-east-1:997427182289:parameter/${Envn}/PRESERV/PRESERV_REGISTRY_URL
        - Name: REDIS_URL
          ValueFrom: !Sub arn:aws:ssm:us-east-1:997427182289:parameter/${Envn}/PRESERV/REDIS_URL
        - Name: S3_AWS_HOST
          ValueFrom: !Sub arn:aws:ssm:us-east-1:997427182289:parameter/${Envn}/PRESERV/S3_AWS_HOST
        - Name: S3_AWS_KEY
          ValueFrom: !Sub arn:aws:ssm:us-east-1:997427182289:parameter/${Envn}/PRESERV/S3_AWS_KEY
        - Name: S3_AWS_SECRET
          ValueFrom: !Sub arn:aws:ssm:us-east-1:997427182289:parameter/${Envn}/PRESERV/S3_AWS_SECRET
        - Name: S3_WASABI_HOST_OR
          ValueFrom: !Sub arn:aws:ssm:us-east-1:997427182289:parameter/${Envn}/PRESERV/S3_WASABI_HOST_OR
        - Name: S3_WASABI_HOST_VA
          ValueFrom: !Sub arn:aws:ssm:us-east-1:997427182289:parameter/${Envn}/PRESERV/S3_WASABI_HOST_VA
        - Name: S3_WASABI_KEY
          ValueFrom: !Sub arn:aws:ssm:us-east-1:997427182289:parameter/${Envn}/PRESERV/S3_WASABI_KEY
        - Name: S3_WASABI_SECRET
          ValueFrom: !Sub arn:aws:ssm:us-east-1:997427182289:parameter/${Envn}/PRESERV/S3_WASABI_SECRET
        - Name: STAGING_BUCKET
          ValueFrom: !Sub arn:aws:ssm:us-east-1:997427182289:parameter/${Envn}/PRESERV/STAGING_BUCKET 
        - Name: QUEUE_FIXITY_INTERVAL
          ValueFrom: !Sub arn:aws:ssm:us-east-1:997427182289:parameter/${Envn}/PRESERV/QUEUE_FIXITY_INTERVAL
        - Name: MAX_FIXITY_ITEMS_PER_RUN
          ValueFrom: !Sub arn:aws:ssm:us-east-1:997427182289:parameter/${Envn}/PRESERV/MAX_FIXITY_ITEMS_PER_RUN
        - Name: APT_QUEUE_INTERVAL
          ValueFrom: !Sub arn:aws:ssm:us-east-1:997427182289:parameter/${Envn}/PRESERV/APT_QUEUE_INTERVAL
        Essential: true
        StopTimeout: 120
<<<<<<< HEAD
        Image: docker.io/aptrust/reingest_manager:43aba66-master
=======
        Image: docker.io/aptrust/reingest_manager:0ccb252-master
>>>>>>> db8d4a6b
        LinuxParameters: {}
        LogConfiguration:
          LogDriver: awslogs
          Options:
            awslogs-group: !Ref LogGroup
            awslogs-region: !Ref AWS::Region
            awslogs-stream-prefix: reingestmanager
        Name: reingestmanager
      Cpu: "256"
      TaskRoleArn:
        Fn::ImportValue: !Sub "FargateIAMRole-${DNS}"
      ExecutionRoleArn:
        Fn::ImportValue: !Sub "ECSServiceRole-${DNS}"
      Family: !Sub 'reingestmanager-${FamTag}'
      Memory: "512"
      NetworkMode: awsvpc
      RequiresCompatibilities:
      - FARGATE

  #Scaling and Alarms for Preserv-Services

  AutoScalingStagingUpLoadTarget:
    Type: AWS::ApplicationAutoScaling::ScalableTarget
    Properties:
      MinCapacity: 1
      MaxCapacity: !Ref MaxContainers
      ResourceId: !Join
        - '/'
        - - service
          - !Ref Cluster
          - !GetAtt IngeststaginguploaderService.Name
      ScalableDimension: ecs:service:DesiredCount
      ServiceNamespace: ecs
      RoleARN:
        Fn::ImportValue: !Sub "AutoScalingRole-${DNS}"

  ScaleStagingUpPolicy:
    Type: AWS::ApplicationAutoScaling::ScalingPolicy
    Properties:
      PolicyName: !Sub '${IngeststaginguploaderService}MemoryScaleUpPolicy'
      PolicyType: StepScaling
      ScalingTargetId: !Ref AutoScalingStagingUpLoadTarget
      StepScalingPolicyConfiguration:
        AdjustmentType: ChangeInCapacity
        Cooldown: 120
        MetricAggregationType: Average
        StepAdjustments:
          - MetricIntervalLowerBound: 0
            ScalingAdjustment: 1

  ScaleDownStagingUpPolicy:
    Type: AWS::ApplicationAutoScaling::ScalingPolicy
    Properties:
      PolicyName: !Sub '${IngeststaginguploaderService}MemoryScaleDownPolicy'
      PolicyType: StepScaling
      ScalingTargetId: !Ref AutoScalingStagingUpLoadTarget
      StepScalingPolicyConfiguration:
        AdjustmentType: ChangeInCapacity
        Cooldown: 120
        MetricAggregationType: Average
        StepAdjustments:
          - MetricIntervalUpperBound: 0
            ScalingAdjustment: -1

  AlarmHighMemoryStagingUploader:
    Type: AWS::CloudWatch::Alarm
    Properties:
      ActionsEnabled: TRUE
      AlarmActions:
        - !Ref ScaleStagingUpPolicy
      AlarmDescription: 'Scale Up Alarm based on memory usage for ecs-staginguploader'
      ComparisonOperator: GreaterThanThreshold
      DatapointsToAlarm: 2
      # the dimensions can be found in the console after selecting a namespace to filter by
      Dimensions:
        - Name: ClusterName
          Value: !Sub "ecs-preserv-${DNS}"
        - Name: ServiceName
          Value: ecs-staginguploader
      EvaluationPeriods: 3
      # the metric name can be found in the console on the screen before a metric is graphed
      MetricName: MemoryUtilized
      # the namespace can be found in the console on the first screen before filtering metrics
      Namespace: ECS/ContainerInsights
      OKActions:
        - !Ref ScaleDownStagingUpPolicy
      Statistic: Sum
      Period: 60
      Threshold: 350
      TreatMissingData: ignore

  AutoScalingPrefetchTarget:
    Type: AWS::ApplicationAutoScaling::ScalableTarget
    Properties:
      MinCapacity: 1
      MaxCapacity: !Ref MaxContainers
      ResourceId: !Join
        - '/'
        - - service
          - !Ref Cluster
          - !GetAtt IngestprefetchService.Name
      ScalableDimension: ecs:service:DesiredCount
      ServiceNamespace: ecs
      RoleARN:
        Fn::ImportValue: !Sub "AutoScalingRole-${DNS}"

  ScaleUpPrefetchPolicy:
    Type: AWS::ApplicationAutoScaling::ScalingPolicy
    Properties:
      PolicyName: !Sub '${IngestprefetchService}CPUScaleUpPolicy'
      PolicyType: StepScaling
      ScalingTargetId: !Ref AutoScalingPrefetchTarget
      StepScalingPolicyConfiguration:
        AdjustmentType: ChangeInCapacity
        Cooldown: 120
        MetricAggregationType: Average
        StepAdjustments:
          - MetricIntervalLowerBound: 0
            ScalingAdjustment: 1

  ScaleDownPrefetchPolicy:
    Type: AWS::ApplicationAutoScaling::ScalingPolicy
    Properties:
      PolicyName: !Sub '${IngestprefetchService}CPUScaleDownPolicy'
      PolicyType: StepScaling
      ScalingTargetId: !Ref AutoScalingPrefetchTarget
      StepScalingPolicyConfiguration:
        AdjustmentType: ChangeInCapacity
        Cooldown: 120
        MetricAggregationType: Average
        StepAdjustments:
          - MetricIntervalUpperBound: 0
            ScalingAdjustment: -1

  AlarmHighCPUPrefetch:
    Type: AWS::CloudWatch::Alarm
    Properties:
      ActionsEnabled: TRUE
      AlarmActions:
        - !Ref ScaleUpPrefetchPolicy
      AlarmDescription: 'Scaling alarm based on cpu usage for ecs-prefetch'
      ComparisonOperator: GreaterThanThreshold
      DatapointsToAlarm: 2
      # the dimensions can be found in the console after selecting a namespace to filter by
      Dimensions:
        - Name: ClusterName
          Value: !Sub "ecs-preserv-${DNS}"
        - Name: ServiceName
          Value: ecs-prefetch
      EvaluationPeriods: 3
      # the metric name can be found in the console on the screen before a metric is graphed
      MetricName: CpuUtilized
      # the namespace can be found in the console on the first screen before filtering metrics
      Namespace: ECS/ContainerInsights
      OKActions:
        - !Ref ScaleDownPrefetchPolicy
      Statistic: Sum
      Period: 60
      Threshold: 70
      TreatMissingData: ignore


  AutoScalingFormatIdTarget:
    Type: AWS::ApplicationAutoScaling::ScalableTarget
    Properties:
      MinCapacity: 1
      MaxCapacity: !Ref MaxContainers
      ResourceId: !Join
        - '/'
        - - service
          - !Ref Cluster
          - !GetAtt erService.Name
      ScalableDimension: ecs:service:DesiredCount
      ServiceNamespace: ecs
      RoleARN:
        Fn::ImportValue: !Sub "AutoScalingRole-${DNS}"

  ScaleUpFormatIdPolicy:
    Type: AWS::ApplicationAutoScaling::ScalingPolicy
    Properties:
      PolicyName: !Sub '${erService}MemoryScaleUpPolicy'
      PolicyType: StepScaling
      ScalingTargetId: !Ref AutoScalingFormatIdTarget
      StepScalingPolicyConfiguration:
        AdjustmentType: ChangeInCapacity
        Cooldown: 120
        MetricAggregationType: Average
        StepAdjustments:
          - MetricIntervalLowerBound: 0
            ScalingAdjustment: 1

  ScaleDownFormatIdPolicy:
    Type: AWS::ApplicationAutoScaling::ScalingPolicy
    Properties:
      PolicyName: !Sub '${erService}MemoryScaleDownPolicy'
      PolicyType: StepScaling
      ScalingTargetId: !Ref AutoScalingFormatIdTarget
      StepScalingPolicyConfiguration:
        AdjustmentType: ChangeInCapacity
        Cooldown: 120
        MetricAggregationType: Average
        StepAdjustments:
          - MetricIntervalUpperBound: 0
            ScalingAdjustment: -1

  AlarmHighMemoryFormatId:
    Type: AWS::CloudWatch::Alarm
    Properties:
      ActionsEnabled: TRUE
      AlarmActions:
        - !Ref ScaleUpFormatIdPolicy
      AlarmDescription: 'Scaling alarm based on memory usage for ecs-formatidentifier'
      ComparisonOperator: GreaterThanThreshold
      DatapointsToAlarm: 1
      # the dimensions can be found in the console after selecting a namespace to filter by
      Dimensions:
        - Name: ClusterName
          Value: !Sub "ecs-preserv-${DNS}"
        - Name: ServiceName
          Value: ecs-formatidentifier
      EvaluationPeriods: 3
      # the metric name can be found in the console on the screen before a metric is graphed
      MetricName: MemoryUtilized
      # the namespace can be found in the console on the first screen before filtering metrics
      Namespace: ECS/ContainerInsights
      OKActions:
        - !Ref ScaleDownFormatIdPolicy
      Statistic: Sum
      Period: 60
      Threshold: 300
      TreatMissingData: ignore

  AutoScalingPreservUploadTarget:
    Type: AWS::ApplicationAutoScaling::ScalableTarget
    Properties:
      MinCapacity: 1
      MaxCapacity: !Ref MaxContainers
      ResourceId: !Join
        - '/'
        - - service
          - !Ref Cluster
          - !GetAtt IngestpreservationuploaderService.Name
      ScalableDimension: ecs:service:DesiredCount
      ServiceNamespace: ecs
      RoleARN:
        Fn::ImportValue: !Sub "AutoScalingRole-${DNS}"

  ScaleUpPreservUploadPolicy:
    Type: AWS::ApplicationAutoScaling::ScalingPolicy
    Properties:
      PolicyName: !Sub '${IngestpreservationuploaderService}MemoryScaleUpPolicy'
      PolicyType: StepScaling
      ScalingTargetId: !Ref AutoScalingPreservUploadTarget
      StepScalingPolicyConfiguration:
        AdjustmentType: ChangeInCapacity
        Cooldown: 120
        MetricAggregationType: Average
        StepAdjustments:
          - MetricIntervalLowerBound: 0
            ScalingAdjustment: 1

  ScaleDownPreservUploadPolicy:
    Type: AWS::ApplicationAutoScaling::ScalingPolicy
    Properties:
      PolicyName: !Sub '${IngestpreservationuploaderService}MemoryScaleDownPolicy'
      PolicyType: StepScaling
      ScalingTargetId: !Ref AutoScalingPreservUploadTarget
      StepScalingPolicyConfiguration:
        AdjustmentType: ChangeInCapacity
        Cooldown: 120
        MetricAggregationType: Average
        StepAdjustments:
          - MetricIntervalUpperBound: 0
            ScalingAdjustment: -1

  AlarmHighMemoryPreservUpload:
    Type: AWS::CloudWatch::Alarm
    Properties:
      ActionsEnabled: TRUE
      AlarmActions:
        - !Ref ScaleUpPreservUploadPolicy
      AlarmDescription: 'Scaling alarm based on memory usage for ecs-upload'
      ComparisonOperator: GreaterThanThreshold
      DatapointsToAlarm: 2
      # the dimensions can be found in the console after selecting a namespace to filter by
      Dimensions:
        - Name: ClusterName
          Value: !Sub "ecs-preserv-${DNS}"
        - Name: ServiceName
          Value: ecs-uploader
      EvaluationPeriods: 3
      # the metric name can be found in the console on the screen before a metric is graphed
      MetricName: MemoryUtilized
      # the namespace can be found in the console on the first screen before filtering metrics
      Namespace: ECS/ContainerInsights
      OKActions:
        - !Ref ScaleDownPreservUploadPolicy
      Statistic: Sum
      Period: 60
      Threshold: 350
      TreatMissingData: ignore<|MERGE_RESOLUTION|>--- conflicted
+++ resolved
@@ -289,11 +289,7 @@
           ValueFrom: !Sub arn:aws:ssm:us-east-1:997427182289:parameter/${Envn}/PRESERV/APT_QUEUE_INTERVAL               
         Essential: true
         StopTimeout: 120
-<<<<<<< HEAD
-        Image: docker.io/aptrust/apt_delete:43aba66-master
-=======
         Image: docker.io/aptrust/apt_delete:0ccb252-master
->>>>>>> db8d4a6b
         LinuxParameters: {}
         LogConfiguration:
           LogDriver: awslogs
@@ -505,11 +501,7 @@
           ValueFrom: !Sub arn:aws:ssm:us-east-1:997427182289:parameter/${Envn}/PRESERV/APT_QUEUE_INTERVAL
         Essential: true
         StopTimeout: 120
-<<<<<<< HEAD
-        Image: docker.io/aptrust/apt_fixity:43aba66-master
-=======
         Image: docker.io/aptrust/apt_fixity:0ccb252-master
->>>>>>> db8d4a6b
         LinuxParameters: {}
         LogConfiguration:
           LogDriver: awslogs
@@ -722,11 +714,7 @@
           ValueFrom: !Sub arn:aws:ssm:us-east-1:997427182289:parameter/${Envn}/PRESERV/APT_QUEUE_INTERVAL
         Essential: true
         StopTimeout: 120
-<<<<<<< HEAD
-        Image: docker.io/aptrust/apt_queue:43aba66-master
-=======
         Image: docker.io/aptrust/apt_queue:0ccb252-master
->>>>>>> db8d4a6b
         LinuxParameters: {}
         LogConfiguration:
           LogDriver: awslogs
@@ -938,11 +926,7 @@
           ValueFrom: !Sub arn:aws:ssm:us-east-1:997427182289:parameter/${Envn}/PRESERV/APT_QUEUE_INTERVAL
         Essential: true
         StopTimeout: 120
-<<<<<<< HEAD
-        Image: docker.io/aptrust/apt_queue_fixity:43aba66-master
-=======
         Image: docker.io/aptrust/apt_queue_fixity:0ccb252-master
->>>>>>> db8d4a6b
         LinuxParameters: {}
         LogConfiguration:
           LogDriver: awslogs
@@ -1153,11 +1137,7 @@
           ValueFrom: !Sub arn:aws:ssm:us-east-1:997427182289:parameter/${Envn}/PRESERV/APT_QUEUE_INTERVAL
         Essential: true
         StopTimeout: 120
-<<<<<<< HEAD
-        Image: docker.io/aptrust/bag_restorer:43aba66-master
-=======
         Image: docker.io/aptrust/bag_restorer:0ccb252-master
->>>>>>> db8d4a6b
         LinuxParameters: {}
         LogConfiguration:
           LogDriver: awslogs
@@ -1369,11 +1349,7 @@
           ValueFrom: !Sub arn:aws:ssm:us-east-1:997427182289:parameter/${Envn}/PRESERV/APT_QUEUE_INTERVAL
         Essential: true
         StopTimeout: 120
-<<<<<<< HEAD
-        Image: docker.io/aptrust/file_restorer:43aba66-master
-=======
         Image: docker.io/aptrust/file_restorer:0ccb252-master
->>>>>>> db8d4a6b
         LinuxParameters: {}
         LogConfiguration:
           LogDriver: awslogs
@@ -1585,11 +1561,7 @@
           ValueFrom: !Sub arn:aws:ssm:us-east-1:997427182289:parameter/${Envn}/PRESERV/APT_QUEUE_INTERVAL
         Essential: true
         StopTimeout: 120
-<<<<<<< HEAD
-        Image: docker.io/aptrust/glacier_restorer:43aba66-master
-=======
         Image: docker.io/aptrust/glacier_restorer:0ccb252-master
->>>>>>> db8d4a6b
         LinuxParameters: {}
         LogConfiguration:
           LogDriver: awslogs
@@ -1799,11 +1771,7 @@
           ValueFrom: !Sub arn:aws:ssm:us-east-1:997427182289:parameter/${Envn}/PRESERV/APT_QUEUE_INTERVAL
         Essential: true
         StopTimeout: 120
-<<<<<<< HEAD
-        Image: docker.io/aptrust/ingest_bucket_reader:43aba66-master
-=======
         Image: docker.io/aptrust/ingest_bucket_reader:0ccb252-master
->>>>>>> db8d4a6b
         LinuxParameters: {}
         LogConfiguration:
           LogDriver: awslogs
@@ -2017,11 +1985,7 @@
           ValueFrom: !Sub arn:aws:ssm:us-east-1:997427182289:parameter/${Envn}/PRESERV/APT_QUEUE_INTERVAL
         Essential: true
         StopTimeout: 120
-<<<<<<< HEAD
-        Image: docker.io/aptrust/ingest_cleanup:43aba66-master
-=======
         Image: docker.io/aptrust/ingest_cleanup:0ccb252-master
->>>>>>> db8d4a6b
         LinuxParameters: {}
         LogConfiguration:
           LogDriver: awslogs
@@ -2235,11 +2199,7 @@
           ValueFrom: !Sub arn:aws:ssm:us-east-1:997427182289:parameter/${Envn}/PRESERV/APT_QUEUE_INTERVAL
         Essential: true
         StopTimeout: 120
-<<<<<<< HEAD
-        Image: docker.io/aptrust/ingest_format_identifier:43aba66-master
-=======
         Image: docker.io/aptrust/ingest_format_identifier:0ccb252-master
->>>>>>> db8d4a6b
         LinuxParameters: {}
         LogConfiguration:
           LogDriver: awslogs
@@ -2453,11 +2413,7 @@
           ValueFrom: !Sub arn:aws:ssm:us-east-1:997427182289:parameter/${Envn}/PRESERV/APT_QUEUE_INTERVAL
         Essential: true
         StopTimeout: 120
-<<<<<<< HEAD
-        Image: docker.io/aptrust/ingest_pre_fetch:43aba66-master
-=======
         Image: docker.io/aptrust/ingest_pre_fetch:0ccb252-master
->>>>>>> db8d4a6b
         LinuxParameters: {}
         LogConfiguration:
           LogDriver: awslogs
@@ -2673,11 +2629,7 @@
           ValueFrom: !Sub arn:aws:ssm:us-east-1:997427182289:parameter/${Envn}/PRESERV/APT_QUEUE_INTERVAL
         Essential: true
         StopTimeout: 120
-<<<<<<< HEAD
-        Image: docker.io/aptrust/ingest_preservation_uploader:43aba66-master
-=======
         Image: docker.io/aptrust/ingest_preservation_uploader:0ccb252-master
->>>>>>> db8d4a6b
         LinuxParameters: {}
         LogConfiguration:
           LogDriver: awslogs
@@ -2891,11 +2843,7 @@
           ValueFrom: !Sub arn:aws:ssm:us-east-1:997427182289:parameter/${Envn}/PRESERV/APT_QUEUE_INTERVAL
         Essential: true
         StopTimeout: 120
-<<<<<<< HEAD
-        Image: docker.io/aptrust/ingest_preservation_verifier:43aba66-master
-=======
         Image: docker.io/aptrust/ingest_preservation_verifier:0ccb252-master
->>>>>>> db8d4a6b
         LinuxParameters: {}
         LogConfiguration:
           LogDriver: awslogs
@@ -3108,11 +3056,7 @@
           ValueFrom: !Sub arn:aws:ssm:us-east-1:997427182289:parameter/${Envn}/PRESERV/APT_QUEUE_INTERVAL 
         Essential: true
         StopTimeout: 120
-<<<<<<< HEAD
-        Image: docker.io/aptrust/ingest_recorder:43aba66-master
-=======
         Image: docker.io/aptrust/ingest_recorder:0ccb252-master
->>>>>>> db8d4a6b
         LinuxParameters: {}
         LogConfiguration:
           LogDriver: awslogs
@@ -3327,11 +3271,7 @@
           ValueFrom: !Sub arn:aws:ssm:us-east-1:997427182289:parameter/${Envn}/PRESERV/APT_QUEUE_INTERVAL
         Essential: true
         StopTimeout: 120
-<<<<<<< HEAD
-        Image: docker.io/aptrust/ingest_staging_uploader:43aba66-master
-=======
         Image: docker.io/aptrust/ingest_staging_uploader:0ccb252-master
->>>>>>> db8d4a6b
         LinuxParameters: {}
         LogConfiguration:
           LogDriver: awslogs
@@ -3544,11 +3484,7 @@
           ValueFrom: !Sub arn:aws:ssm:us-east-1:997427182289:parameter/${Envn}/PRESERV/APT_QUEUE_INTERVAL
         Essential: true
         StopTimeout: 120
-<<<<<<< HEAD
-        Image: docker.io/aptrust/ingest_validator:43aba66-master
-=======
         Image: docker.io/aptrust/ingest_validator:0ccb252-master
->>>>>>> db8d4a6b
         LinuxParameters: {}
         LogConfiguration:
           LogDriver: awslogs
@@ -3762,11 +3698,7 @@
           ValueFrom: !Sub arn:aws:ssm:us-east-1:997427182289:parameter/${Envn}/PRESERV/APT_QUEUE_INTERVAL
         Essential: true
         StopTimeout: 120
-<<<<<<< HEAD
-        Image: docker.io/aptrust/reingest_manager:43aba66-master
-=======
         Image: docker.io/aptrust/reingest_manager:0ccb252-master
->>>>>>> db8d4a6b
         LinuxParameters: {}
         LogConfiguration:
           LogDriver: awslogs
