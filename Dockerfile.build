ARG ALPINE_VERSION=3.19
ARG OUTPUT_DIR=go-bin/
ARG PSERVICE

FROM golang:alpine${ALPINE_VERSION} AS builder

RUN apk update && \
    apk add --no-cache upx make build-base bash git

ENV CGO_ENABLED=0 \
    GOOS=linux \
    GOARCH=amd64

WORKDIR /app

# Copy and download dependency using go mod
ADD go.mod go.sum ./
RUN go mod download

COPY . .

# Build binaries
RUN make build-bin

# Compress binaries
RUN upx go-bin/* -1 -q

<<<<<<< HEAD
FROM golang:alpine:${ALPINE_VERSION}
=======
FROM golang:alpine${ALPINE_VERSION}
>>>>>>> 3b057a54

ARG OUTPUT_DIR=go-bin
ARG PSERVICE

ENV PSERVICE=${PSERVICE}

# default non global env variables
ENV S3_AWS_HOST=localhost:9899
ENV S3_AWS_KEY=minioadmin
ENV S3_AWS_SECRET=minioadmin
ENV S3_WASABI_HOST_OR=localhost:9899
ENV S3_WASABI_HOST_VA=localhost:9899
ENV S3_WASABI_KEY=minioadmin
ENV S3_WASABI_SECRET=minioadmin
ENV REDIS_URL=localhost:6379
ENV RESTORE_DIR=~/tmp/pres-serv/restore
ENV STAGING_BUCKET=staging
ENV NSQ_LOOKUPD=localhost:4161
ENV NSQ_URL=http://localhost:4151
ENV PRESERV_REGISTRY_API_KEY="password"
ENV PRESERV_REGISTRY_API_USER=system@aptrust.org
ENV PRESERV_REGISTRY_API_VERSION=v3
ENV PRESERV_REGISTRY_URL=http://localhost:8080
ENV MAX_DAYS_SINCE_LAST_FIXITY=7

# default buffer env vars
ENV APT_DELETE_BUFFER_SIZE=4
ENV BAG_RESTORER_BUFFER_SIZE=4
ENV FILE_RESTORER_BUFFER_SIZE=4
ENV GLACIER_RESTORER_BUFFER_SIZE=4
ENV INGEST_CLEANUP_BUFFER_SIZE=4
ENV INGEST_FORMAT_IDENTIFIER_BUFFER_SIZE=4
ENV INGEST_PRE_FETCH_BUFFER_SIZE=4
ENV INGEST_PRESERVATION_UPLOADER_BUFFER_SIZE=4
ENV INGEST_PRESERVATION_VERIFIER_BUFFER_SIZE=4
ENV INGEST_RECORDER_BUFFER_SIZE=4
ENV INGEST_STAGING_UPLOADER_BUFFER_SIZE=4
ENV INGEST_VALIDATOR_BUFFER_SIZE=4
ENV REINGEST_MANAGER_BUFFER_SIZE=4

# default worker count env vars

ENV APT_DELETE_WORKERS=2
ENV APT_FIXITY_WORKERS=2
ENV BAG_RESTORER_WORKERS=2
ENV FILE_RESTORER_WORKERS=2
ENV GLACIER_RESTORER_WORKERS=2
ENV INGEST_CLEANUP_WORKERS=2
ENV INGEST_FORMAT_IDENTIFIER_WORKERS=2
ENV INGEST_PRE_FETCH_WORKERS=2
ENV INGEST_PRESERVATION_UPLOADER_WORKERS=2
ENV INGEST_PRESERVATION_VERIFIER_WORKERS=2
ENV INGEST_RECORDER_WORKERS=2
ENV INGEST_STAGING_UPLOADER_WORKERS=2
ENV INGEST_VALIDATOR_WORKERS=2
ENV REINGEST_MANAGER_WORKERS=2


# Default buckets - test build
ENV BUCKET_STANDARD_OR=preservation-or
ENV BUCKET_STANDARD_VA=preservation-va
ENV BUCKET_GLACIER_OH=glacier-oh
ENV BUCKET_GLACIER_OR=glacier-or
ENV BUCKET_GLACIER_VA=glacier-va
ENV BUCKET_GLACIER_DEEP_OH=glacier-deep-oh
ENV BUCKET_GLACIER_DEEP_OR=glacier-deep-or
ENV BUCKET_GLACIER_DEEP_VA=glacier-deep-va
ENV BUCKET_WASABI_OR=wasabi-or
ENV BUCKET_WASABI_VA=wasabi-va

#Fixity Special Vars

ENV QUEUE_FIXITY_INTERVAL=30m
ENV MAX_FIXITY_ITEMS_PER_RUN=2500
ENV APT_QUEUE_INTERVAL=60s

#LOGGING
ENV LOG_DIR="~/tmp/logs"

WORKDIR /app

#VOLUME ["/app/tmp"]

# Note: Using main as app name because CMD doesn't support env expansion and
# Docker images are tagged with app names already.
COPY --from=builder /app/${OUTPUT_DIR}/${PSERVICE} /app/main
COPY --from=builder /app/${OUTPUT_DIR}/${PSERVICE} /app/${PSERVICE}
COPY --from=builder /app/.env.test /app/.env
COPY --from=builder /app/profiles/ /app/profiles


# Commenting out the user below to run as root in container
#RUN addgroup -S somegroup -g 1000 && adduser -S -G somegroup somebody -u 1000
#RUN chown -R somebody:somegroup /app
#USER somebody

CMD ["sh", "-c", "./${PSERVICE}"]<|MERGE_RESOLUTION|>--- conflicted
+++ resolved
@@ -25,11 +25,7 @@
 # Compress binaries
 RUN upx go-bin/* -1 -q
 
-<<<<<<< HEAD
-FROM golang:alpine:${ALPINE_VERSION}
-=======
 FROM golang:alpine${ALPINE_VERSION}
->>>>>>> 3b057a54
 
 ARG OUTPUT_DIR=go-bin
 ARG PSERVICE
